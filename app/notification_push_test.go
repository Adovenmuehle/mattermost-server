--- conflicted
+++ resolved
@@ -973,19 +973,11 @@
 
 	for name, tc := range map[string]struct {
 		contentsConfig string
-<<<<<<< HEAD
-		expectedMsg    model.PushNotification
-	}{
-		"only post ID, channel ID, and message included in push notification": {
-			contentsConfig: model.ID_LOADED_NOTIFICATION,
-			expectedMsg: model.PushNotification{
-=======
 		expectedMsg    *model.PushNotification
 	}{
 		"only post ID, channel ID, and message included in push notification": {
 			contentsConfig: model.ID_LOADED_NOTIFICATION,
 			expectedMsg: &model.PushNotification{
->>>>>>> 608a137d
 				PostId:    post.Id,
 				ChannelId: post.ChannelId,
 				Category:  model.CATEGORY_CAN_REPLY,
@@ -996,11 +988,7 @@
 		},
 		"full contents included in push notification": {
 			contentsConfig: model.GENERIC_NOTIFICATION,
-<<<<<<< HEAD
-			expectedMsg: model.PushNotification{
-=======
 			expectedMsg: &model.PushNotification{
->>>>>>> 608a137d
 				Category:    model.CATEGORY_CAN_REPLY,
 				Version:     model.PUSH_MESSAGE_V2,
 				Type:        model.PUSH_TYPE_MESSAGE,
@@ -1017,14 +1005,10 @@
 	} {
 		t.Run(name, func(t *testing.T) {
 			th.App.UpdateConfig(func(cfg *model.Config) { *cfg.EmailSettings.PushNotificationContents = tc.contentsConfig })
-<<<<<<< HEAD
-			msg := th.App.BuildPushNotificationMessage(post, receiver, channel, channel.Name, sender.Username, explicitMention, channelWideMention, replyToThreadType)
-=======
 
 			msg, err := th.App.BuildPushNotificationMessage(post, receiver, channel, channel.Name, sender.Username, explicitMention, channelWideMention, replyToThreadType)
 
 			require.Nil(t, err)
->>>>>>> 608a137d
 			assert.Equal(t, tc.expectedMsg, msg)
 		})
 	}
