// Copyright (c) 2015-present Mattermost, Inc. All Rights Reserved.
// See LICENSE.txt for license information.

package app

import (
	"fmt"
	"net/http"
	"strings"
	"time"

	"github.com/mattermost/mattermost-server/v5/mlog"
	"github.com/mattermost/mattermost-server/v5/model"
	"github.com/mattermost/mattermost-server/v5/plugin"
	"github.com/mattermost/mattermost-server/v5/store"
	"github.com/mattermost/mattermost-server/v5/utils"
)

// CreateDefaultChannels creates channels in the given team for each channel returned by (*App).DefaultChannelNames.
//
func (a *App) CreateDefaultChannels(teamID string) ([]*model.Channel, *model.AppError) {
	displayNames := map[string]string{
		"town-square": utils.T("api.channel.create_default_channels.town_square"),
		"off-topic":   utils.T("api.channel.create_default_channels.off_topic"),
	}
	channels := []*model.Channel{}
	defaultChannelNames := a.DefaultChannelNames()
	for _, name := range defaultChannelNames {
		displayName := utils.TDefault(displayNames[name], name)
		channel := &model.Channel{DisplayName: displayName, Name: name, Type: model.CHANNEL_OPEN, TeamId: teamID}
		if _, err := a.CreateChannel(channel, false); err != nil {
			return nil, err
		}
		channels = append(channels, channel)
	}
	return channels, nil
}

// DefaultChannelNames returns the list of system-wide default channel names.
//
// By default the list will be (not necessarily in this order):
//	['town-square', 'off-topic']
// However, if TeamSettings.ExperimentalDefaultChannels contains a list of channels then that list will replace
// 'off-topic' and be included in the return results in addition to 'town-square'. For example:
//	['town-square', 'game-of-thrones', 'wow']
//
func (a *App) DefaultChannelNames() []string {
	names := []string{"town-square"}

	if len(a.Config().TeamSettings.ExperimentalDefaultChannels) == 0 {
		names = append(names, "off-topic")
	} else {
		seenChannels := map[string]bool{"town-square": true}
		for _, channelName := range a.Config().TeamSettings.ExperimentalDefaultChannels {
			if !seenChannels[channelName] {
				names = append(names, channelName)
				seenChannels[channelName] = true
			}
		}
	}

	return names
}

func (a *App) JoinDefaultChannels(teamId string, user *model.User, shouldBeAdmin bool, userRequestorId string) *model.AppError {
	var requestor *model.User
	if userRequestorId != "" {
		var err *model.AppError
		requestor, err = a.Srv().Store.User().Get(userRequestorId)
		if err != nil {
			return err
		}
	}

	var err *model.AppError
	for _, channelName := range a.DefaultChannelNames() {
		channel, channelErr := a.Srv().Store.Channel().GetByName(teamId, channelName, true)
		if channelErr != nil {
			err = channelErr
			continue
		}

		if channel.Type != model.CHANNEL_OPEN {
			continue
		}

		cm := &model.ChannelMember{
			ChannelId:   channel.Id,
			UserId:      user.Id,
			SchemeGuest: user.IsGuest(),
			SchemeUser:  !user.IsGuest(),
			SchemeAdmin: shouldBeAdmin,
			NotifyProps: model.GetDefaultChannelNotifyProps(),
		}

		_, err = a.Srv().Store.Channel().SaveMember(cm)
		if histErr := a.Srv().Store.ChannelMemberHistory().LogJoinEvent(user.Id, channel.Id, model.GetMillis()); histErr != nil {
			mlog.Error("Failed to update ChannelMemberHistory table", mlog.Err(histErr))
			return histErr
		}

		if *a.Config().ServiceSettings.ExperimentalEnableDefaultChannelLeaveJoinMessages {
			a.postJoinMessageForDefaultChannel(user, requestor, channel)
		}

		a.InvalidateCacheForChannelMembers(channel.Id)

		message := model.NewWebSocketEvent(model.WEBSOCKET_EVENT_USER_ADDED, "", channel.Id, "", nil)
		message.Add("user_id", user.Id)
		message.Add("team_id", channel.TeamId)
		a.Publish(message)

	}

<<<<<<< HEAD
=======
	if a.IsESIndexingEnabled() {
		a.Srv().Go(func() {
			if err = a.indexUser(user); err != nil {
				mlog.Error("Encountered error indexing user", mlog.String("user_id", user.Id), mlog.Err(err))
			}
		})
	}

>>>>>>> 53e07a68
	return err
}

func (a *App) postJoinMessageForDefaultChannel(user *model.User, requestor *model.User, channel *model.Channel) {
	if channel.Name == model.DEFAULT_CHANNEL {
		if requestor == nil {
			if err := a.postJoinTeamMessage(user, channel); err != nil {
				mlog.Error("Failed to post join/leave message", mlog.Err(err))
			}
		} else {
			if err := a.postAddToTeamMessage(requestor, user, channel, ""); err != nil {
				mlog.Error("Failed to post join/leave message", mlog.Err(err))
			}
		}
	} else {
		if requestor == nil {
			if err := a.postJoinChannelMessage(user, channel); err != nil {
				mlog.Error("Failed to post join/leave message", mlog.Err(err))
			}
		} else {
			if err := a.PostAddToChannelMessage(requestor, user, channel, ""); err != nil {
				mlog.Error("Failed to post join/leave message", mlog.Err(err))
			}
		}
	}
}

func (a *App) CreateChannelWithUser(channel *model.Channel, userId string) (*model.Channel, *model.AppError) {
	if channel.IsGroupOrDirect() {
		return nil, model.NewAppError("CreateChannelWithUser", "api.channel.create_channel.direct_channel.app_error", nil, "", http.StatusBadRequest)
	}

	if strings.Index(channel.Name, "__") > 0 {
		return nil, model.NewAppError("CreateChannelWithUser", "api.channel.create_channel.invalid_character.app_error", nil, "", http.StatusBadRequest)
	}

	if len(channel.TeamId) == 0 {
		return nil, model.NewAppError("CreateChannelWithUser", "app.channel.create_channel.no_team_id.app_error", nil, "", http.StatusBadRequest)
	}

	// Get total number of channels on current team
	count, err := a.GetNumberOfChannelsOnTeam(channel.TeamId)
	if err != nil {
		return nil, err
	}

	if int64(count+1) > *a.Config().TeamSettings.MaxChannelsPerTeam {
		return nil, model.NewAppError("CreateChannelWithUser", "api.channel.create_channel.max_channel_limit.app_error", map[string]interface{}{"MaxChannelsPerTeam": *a.Config().TeamSettings.MaxChannelsPerTeam}, "", http.StatusBadRequest)
	}

	channel.CreatorId = userId

	rchannel, err := a.CreateChannel(channel, true)
	if err != nil {
		return nil, err
	}

	var user *model.User
	if user, err = a.GetUser(userId); err != nil {
		return nil, err
	}

	a.postJoinChannelMessage(user, channel)

	message := model.NewWebSocketEvent(model.WEBSOCKET_EVENT_CHANNEL_CREATED, "", "", userId, nil)
	message.Add("channel_id", channel.Id)
	message.Add("team_id", channel.TeamId)
	a.Publish(message)

<<<<<<< HEAD
=======
	if a.IsESIndexingEnabled() {
		a.Srv().Go(func() {
			if err := a.indexUser(user); err != nil {
				mlog.Error("Encountered error indexing user", mlog.String("user_id", user.Id), mlog.Err(err))
			}
		})
	}

>>>>>>> 53e07a68
	return rchannel, nil
}

// RenameChannel is used to rename the channel Name and the DisplayName fields
func (a *App) RenameChannel(channel *model.Channel, newChannelName string, newDisplayName string) (*model.Channel, *model.AppError) {
	if channel.Type == model.CHANNEL_DIRECT {
		return nil, model.NewAppError("RenameChannel", "api.channel.rename_channel.cant_rename_direct_messages.app_error", nil, "", http.StatusBadRequest)
	}

	if channel.Type == model.CHANNEL_GROUP {
		return nil, model.NewAppError("RenameChannel", "api.channel.rename_channel.cant_rename_group_messages.app_error", nil, "", http.StatusBadRequest)
	}

	channel.Name = newChannelName
	if newDisplayName != "" {
		channel.DisplayName = newDisplayName
	}

	newChannel, err := a.UpdateChannel(channel)
	if err != nil {
		return nil, err
	}

	return newChannel, nil
}

func (a *App) CreateChannel(channel *model.Channel, addMember bool) (*model.Channel, *model.AppError) {
	channel.DisplayName = strings.TrimSpace(channel.DisplayName)

	sc, err := a.Srv().Store.Channel().Save(channel, *a.Config().TeamSettings.MaxChannelsPerTeam)
	if err != nil {
		return nil, err
	}

	if addMember {
		user, err := a.Srv().Store.User().Get(channel.CreatorId)
		if err != nil {
			return nil, err
		}

		cm := &model.ChannelMember{
			ChannelId:   sc.Id,
			UserId:      user.Id,
			SchemeGuest: user.IsGuest(),
			SchemeUser:  !user.IsGuest(),
			SchemeAdmin: true,
			NotifyProps: model.GetDefaultChannelNotifyProps(),
		}

		if _, err := a.Srv().Store.Channel().SaveMember(cm); err != nil {
			return nil, err
		}
		if err := a.Srv().Store.ChannelMemberHistory().LogJoinEvent(channel.CreatorId, sc.Id, model.GetMillis()); err != nil {
			mlog.Error("Failed to update ChannelMemberHistory table", mlog.Err(err))
			return nil, err
		}

		a.InvalidateCacheForUser(channel.CreatorId)
	}

	if pluginsEnvironment := a.GetPluginsEnvironment(); pluginsEnvironment != nil {
		a.Srv().Go(func() {
			pluginContext := a.PluginContext()
			pluginsEnvironment.RunMultiPluginHook(func(hooks plugin.Hooks) bool {
				hooks.ChannelHasBeenCreated(pluginContext, sc)
				return true
			}, plugin.ChannelHasBeenCreatedId)
		})
	}

<<<<<<< HEAD
=======
	if a.IsESIndexingEnabled() {
		if sc.Type == model.CHANNEL_OPEN {
			a.Srv().Go(func() {
				if err := a.Elasticsearch().IndexChannel(sc); err != nil {
					mlog.Error("Encountered error indexing channel", mlog.String("channel_id", sc.Id), mlog.Err(err))
				}
			})
		}
		if addMember {
			a.Srv().Go(func() {
				if err := a.indexUserFromId(channel.CreatorId); err != nil {
					mlog.Error("Encountered error indexing user", mlog.String("user_id", channel.CreatorId), mlog.Err(err))
				}
			})
		}
	}

>>>>>>> 53e07a68
	return sc, nil
}

func (a *App) GetOrCreateDirectChannel(userId, otherUserId string) (*model.Channel, *model.AppError) {
	channel, err := a.Srv().Store.Channel().GetByName("", model.GetDMNameFromIds(userId, otherUserId), true)
	if err != nil {
		if err.Id == store.MISSING_CHANNEL_ERROR {
			channel, err = a.createDirectChannel(userId, otherUserId)
			if err != nil {
				if err.Id == store.CHANNEL_EXISTS_ERROR {
					return channel, nil
				}
				return nil, err
			}

			a.WaitForChannelMembership(channel.Id, userId)

			a.InvalidateCacheForUser(userId)
			a.InvalidateCacheForUser(otherUserId)

			if pluginsEnvironment := a.GetPluginsEnvironment(); pluginsEnvironment != nil {
				a.Srv().Go(func() {
					pluginContext := a.PluginContext()
					pluginsEnvironment.RunMultiPluginHook(func(hooks plugin.Hooks) bool {
						hooks.ChannelHasBeenCreated(pluginContext, channel)
						return true
					}, plugin.ChannelHasBeenCreatedId)
				})
			}

<<<<<<< HEAD
=======
			if a.IsESIndexingEnabled() {
				a.Srv().Go(func() {
					for _, id := range []string{userId, otherUserId} {
						if indexUserErr := a.indexUserFromId(id); indexUserErr != nil {
							mlog.Error("Encountered error indexing user", mlog.String("user_id", id), mlog.Err(indexUserErr))
						}
					}
				})
			}

>>>>>>> 53e07a68
			message := model.NewWebSocketEvent(model.WEBSOCKET_EVENT_DIRECT_ADDED, "", channel.Id, "", nil)
			message.Add("teammate_id", otherUserId)
			a.Publish(message)

			return channel, nil
		}
		return nil, model.NewAppError("GetOrCreateDMChannel", "web.incoming_webhook.channel.app_error", nil, "err="+err.Message, err.StatusCode)
	}
	return channel, nil
}

func (a *App) createDirectChannel(userId string, otherUserId string) (*model.Channel, *model.AppError) {
	uc1 := make(chan store.StoreResult, 1)
	uc2 := make(chan store.StoreResult, 1)
	go func() {
		user, err := a.Srv().Store.User().Get(userId)
		uc1 <- store.StoreResult{Data: user, Err: err}
		close(uc1)
	}()
	go func() {
		user, err := a.Srv().Store.User().Get(otherUserId)
		uc2 <- store.StoreResult{Data: user, Err: err}
		close(uc2)
	}()

	result := <-uc1
	if result.Err != nil {
		return nil, model.NewAppError("CreateDirectChannel", "api.channel.create_direct_channel.invalid_user.app_error", nil, userId, http.StatusBadRequest)
	}
	user := result.Data.(*model.User)

	result = <-uc2
	if result.Err != nil {
		return nil, model.NewAppError("CreateDirectChannel", "api.channel.create_direct_channel.invalid_user.app_error", nil, otherUserId, http.StatusBadRequest)
	}
	otherUser := result.Data.(*model.User)

	channel, err := a.Srv().Store.Channel().CreateDirectChannel(user, otherUser)
	if err != nil {
		if err.Id == store.CHANNEL_EXISTS_ERROR {
			return channel, err
		}
		return nil, err
	}

	if err = a.Srv().Store.ChannelMemberHistory().LogJoinEvent(userId, channel.Id, model.GetMillis()); err != nil {
		mlog.Error("Failed to update ChannelMemberHistory table", mlog.Err(err))
		return nil, err
	}
	if userId != otherUserId {
		if err = a.Srv().Store.ChannelMemberHistory().LogJoinEvent(otherUserId, channel.Id, model.GetMillis()); err != nil {
			mlog.Error("Failed to update ChannelMemberHistory table", mlog.Err(err))
			return nil, err
		}
	}

	return channel, nil
}

func (a *App) WaitForChannelMembership(channelId string, userId string) {
	if len(a.Config().SqlSettings.DataSourceReplicas) == 0 {
		return
	}

	now := model.GetMillis()

	for model.GetMillis()-now < 12000 {

		time.Sleep(100 * time.Millisecond)

		_, err := a.Srv().Store.Channel().GetMember(channelId, userId)

		// If the membership was found then return
		if err == nil {
			return
		}

		// If we received an error, but it wasn't a missing channel member then return
		if err.Id != store.MISSING_CHANNEL_MEMBER_ERROR {
			return
		}
	}

	mlog.Error("WaitForChannelMembership giving up", mlog.String("channel_id", channelId), mlog.String("user_id", userId))
}

func (a *App) CreateGroupChannel(userIds []string, creatorId string) (*model.Channel, *model.AppError) {
	channel, err := a.createGroupChannel(userIds, creatorId)
	if err != nil {
		if err.Id == store.CHANNEL_EXISTS_ERROR {
			return channel, nil
		}
		return nil, err
	}

	for _, userId := range userIds {
		if userId == creatorId {
			a.WaitForChannelMembership(channel.Id, creatorId)
		}

		a.InvalidateCacheForUser(userId)
	}

	message := model.NewWebSocketEvent(model.WEBSOCKET_EVENT_GROUP_ADDED, "", channel.Id, "", nil)
	message.Add("teammate_ids", model.ArrayToJson(userIds))
	a.Publish(message)

<<<<<<< HEAD
=======
	if a.IsESIndexingEnabled() {
		a.Srv().Go(func() {
			for _, id := range userIds {
				if err := a.indexUserFromId(id); err != nil {
					mlog.Error("Encountered error indexing user", mlog.String("user_id", id), mlog.Err(err))
				}
			}
		})
	}

>>>>>>> 53e07a68
	return channel, nil
}

func (a *App) createGroupChannel(userIds []string, creatorId string) (*model.Channel, *model.AppError) {
	if len(userIds) > model.CHANNEL_GROUP_MAX_USERS || len(userIds) < model.CHANNEL_GROUP_MIN_USERS {
		return nil, model.NewAppError("CreateGroupChannel", "api.channel.create_group.bad_size.app_error", nil, "", http.StatusBadRequest)
	}

	users, err := a.Srv().Store.User().GetProfileByIds(userIds, nil, true)
	if err != nil {
		return nil, err
	}

	if len(users) != len(userIds) {
		return nil, model.NewAppError("CreateGroupChannel", "api.channel.create_group.bad_user.app_error", nil, "user_ids="+model.ArrayToJson(userIds), http.StatusBadRequest)
	}

	group := &model.Channel{
		Name:        model.GetGroupNameFromUserIds(userIds),
		DisplayName: model.GetGroupDisplayNameFromUsers(users, true),
		Type:        model.CHANNEL_GROUP,
	}

	channel, err := a.Srv().Store.Channel().Save(group, *a.Config().TeamSettings.MaxChannelsPerTeam)
	if err != nil {
		if err.Id == store.CHANNEL_EXISTS_ERROR {
			return channel, err
		}
		return nil, err
	}

	for _, user := range users {
		cm := &model.ChannelMember{
			UserId:      user.Id,
			ChannelId:   group.Id,
			NotifyProps: model.GetDefaultChannelNotifyProps(),
			SchemeGuest: user.IsGuest(),
			SchemeUser:  !user.IsGuest(),
		}

		if _, err := a.Srv().Store.Channel().SaveMember(cm); err != nil {
			return nil, err
		}
		if err := a.Srv().Store.ChannelMemberHistory().LogJoinEvent(user.Id, channel.Id, model.GetMillis()); err != nil {
			mlog.Error("Failed to update ChannelMemberHistory table", mlog.Err(err))
			return nil, err
		}
	}

	return channel, nil
}

func (a *App) GetGroupChannel(userIds []string) (*model.Channel, *model.AppError) {
	if len(userIds) > model.CHANNEL_GROUP_MAX_USERS || len(userIds) < model.CHANNEL_GROUP_MIN_USERS {
		return nil, model.NewAppError("GetGroupChannel", "api.channel.create_group.bad_size.app_error", nil, "", http.StatusBadRequest)
	}

	users, err := a.Srv().Store.User().GetProfileByIds(userIds, nil, true)
	if err != nil {
		return nil, err
	}

	if len(users) != len(userIds) {
		return nil, model.NewAppError("GetGroupChannel", "api.channel.create_group.bad_user.app_error", nil, "user_ids="+model.ArrayToJson(userIds), http.StatusBadRequest)
	}

	channel, err := a.GetChannelByName(model.GetGroupNameFromUserIds(userIds), "", true)
	if err != nil {
		return nil, err
	}

	return channel, nil
}

// UpdateChannel updates a given channel by its Id. It also publishes the CHANNEL_UPDATED event.
func (a *App) UpdateChannel(channel *model.Channel) (*model.Channel, *model.AppError) {
	userIds := strings.Split(channel.Name, "__")
	if channel.Type != model.CHANNEL_DIRECT &&
		len(userIds) == 2 &&
		model.IsValidId(userIds[0]) &&
		model.IsValidId(userIds[1]) {
		return nil, model.NewAppError("UpdateChannel", "api.channel.update_channel.invalid_character.app_error", nil, "", http.StatusBadRequest)
	}

	_, err := a.Srv().Store.Channel().Update(channel)
	if err != nil {
		return nil, err
	}

	a.InvalidateCacheForChannel(channel)

	messageWs := model.NewWebSocketEvent(model.WEBSOCKET_EVENT_CHANNEL_UPDATED, "", channel.Id, "", nil)
	messageWs.Add("channel", channel.ToJson())
	a.Publish(messageWs)

<<<<<<< HEAD
=======
	if a.IsESIndexingEnabled() && channel.Type == model.CHANNEL_OPEN {
		a.Srv().Go(func() {
			if err := a.Elasticsearch().IndexChannel(channel); err != nil {
				mlog.Error("Encountered error indexing channel", mlog.String("channel_id", channel.Id), mlog.Err(err))
			}
		})
	}

>>>>>>> 53e07a68
	return channel, nil
}

func (a *App) UpdateChannelScheme(channel *model.Channel) (*model.Channel, *model.AppError) {
	var oldChannel *model.Channel
	var err *model.AppError
	if oldChannel, err = a.GetChannel(channel.Id); err != nil {
		return nil, err
	}

	oldChannel.SchemeId = channel.SchemeId

	newChannel, err := a.UpdateChannel(oldChannel)
	if err != nil {
		return nil, err
	}

	return newChannel, nil
}

func (a *App) UpdateChannelPrivacy(oldChannel *model.Channel, user *model.User) (*model.Channel, *model.AppError) {
	channel, err := a.UpdateChannel(oldChannel)
	if err != nil {
		return channel, err
	}

	if err := a.postChannelPrivacyMessage(user, channel); err != nil {
		if channel.Type == model.CHANNEL_OPEN {
			channel.Type = model.CHANNEL_PRIVATE
		} else {
			channel.Type = model.CHANNEL_OPEN
		}
		// revert to previous channel privacy
		a.UpdateChannel(channel)
		return channel, err
	}

	a.InvalidateCacheForChannel(channel)

	messageWs := model.NewWebSocketEvent(model.WEBSOCKET_EVENT_CHANNEL_CONVERTED, channel.TeamId, "", "", nil)
	messageWs.Add("channel_id", channel.Id)
	a.Publish(messageWs)

	return channel, nil
}

func (a *App) postChannelPrivacyMessage(user *model.User, channel *model.Channel) *model.AppError {
	message := (map[string]string{
		model.CHANNEL_OPEN:    utils.T("api.channel.change_channel_privacy.private_to_public"),
		model.CHANNEL_PRIVATE: utils.T("api.channel.change_channel_privacy.public_to_private"),
	})[channel.Type]
	post := &model.Post{
		ChannelId: channel.Id,
		Message:   message,
		Type:      model.POST_CHANGE_CHANNEL_PRIVACY,
		UserId:    user.Id,
		Props: model.StringInterface{
			"username": user.Username,
		},
	}

	if _, err := a.CreatePost(post, channel, false); err != nil {
		return model.NewAppError("postChannelPrivacyMessage", "api.channel.post_channel_privacy_message.error", nil, err.Error(), http.StatusInternalServerError)
	}

	return nil
}

func (a *App) RestoreChannel(channel *model.Channel, userId string) (*model.Channel, *model.AppError) {
	if channel.DeleteAt == 0 {
		return nil, model.NewAppError("restoreChannel", "api.channel.restore_channel.restored.app_error", nil, "", http.StatusBadRequest)
	}

	if err := a.Srv().Store.Channel().Restore(channel.Id, model.GetMillis()); err != nil {
		return nil, err
	}
	channel.DeleteAt = 0
	a.InvalidateCacheForChannel(channel)

	message := model.NewWebSocketEvent(model.WEBSOCKET_EVENT_CHANNEL_RESTORED, channel.TeamId, "", "", nil)
	message.Add("channel_id", channel.Id)
	a.Publish(message)

	user, err := a.Srv().Store.User().Get(userId)
	if err != nil {
		return nil, err
	}

	if user != nil {
		T := utils.GetUserTranslations(user.Locale)

		post := &model.Post{
			ChannelId: channel.Id,
			Message:   T("api.channel.restore_channel.unarchived", map[string]interface{}{"Username": user.Username}),
			Type:      model.POST_CHANNEL_RESTORED,
			UserId:    userId,
			Props: model.StringInterface{
				"username": user.Username,
			},
		}

		if _, err := a.CreatePost(post, channel, false); err != nil {
			mlog.Error("Failed to post unarchive message", mlog.Err(err))
		}
	}

	return channel, nil
}

func (a *App) PatchChannel(channel *model.Channel, patch *model.ChannelPatch, userId string) (*model.Channel, *model.AppError) {
	oldChannelDisplayName := channel.DisplayName
	oldChannelHeader := channel.Header
	oldChannelPurpose := channel.Purpose

	channel.Patch(patch)
	channel, err := a.UpdateChannel(channel)
	if err != nil {
		return nil, err
	}

	if oldChannelDisplayName != channel.DisplayName {
		if err = a.PostUpdateChannelDisplayNameMessage(userId, channel, oldChannelDisplayName, channel.DisplayName); err != nil {
			mlog.Error(err.Error())
		}
	}

	if channel.Header != oldChannelHeader {
		if err = a.PostUpdateChannelHeaderMessage(userId, channel, oldChannelHeader, channel.Header); err != nil {
			mlog.Error(err.Error())
		}
	}

	if channel.Purpose != oldChannelPurpose {
		if err = a.PostUpdateChannelPurposeMessage(userId, channel, oldChannelPurpose, channel.Purpose); err != nil {
			mlog.Error(err.Error())
		}
	}

	return channel, nil
}

func (a *App) GetSchemeRolesForChannel(channelId string) (string, string, string, *model.AppError) {
	channel, err := a.GetChannel(channelId)
	if err != nil {
		return "", "", "", err
	}

	if channel.SchemeId != nil && len(*channel.SchemeId) != 0 {
		var scheme *model.Scheme
		scheme, err = a.GetScheme(*channel.SchemeId)
		if err != nil {
			return "", "", "", err
		}
		return scheme.DefaultChannelGuestRole, scheme.DefaultChannelUserRole, scheme.DefaultChannelAdminRole, nil
	}

	team, err := a.GetTeam(channel.TeamId)
	if err != nil {
		return "", "", "", err
	}

	if team.SchemeId != nil && len(*team.SchemeId) != 0 {
		scheme, err := a.GetScheme(*team.SchemeId)
		if err != nil {
			return "", "", "", err
		}
		return scheme.DefaultChannelGuestRole, scheme.DefaultChannelUserRole, scheme.DefaultChannelAdminRole, nil
	}

	return model.CHANNEL_GUEST_ROLE_ID, model.CHANNEL_USER_ROLE_ID, model.CHANNEL_ADMIN_ROLE_ID, nil
}

func (a *App) UpdateChannelMemberRoles(channelId string, userId string, newRoles string) (*model.ChannelMember, *model.AppError) {
	var member *model.ChannelMember
	var err *model.AppError
	if member, err = a.GetChannelMember(channelId, userId); err != nil {
		return nil, err
	}

	schemeGuestRole, schemeUserRole, schemeAdminRole, err := a.GetSchemeRolesForChannel(channelId)
	if err != nil {
		return nil, err
	}

	prevSchemeGuestValue := member.SchemeGuest

	var newExplicitRoles []string
	member.SchemeGuest = false
	member.SchemeUser = false
	member.SchemeAdmin = false

	for _, roleName := range strings.Fields(newRoles) {
		var role *model.Role
		role, err = a.GetRoleByName(roleName)
		if err != nil {
			err.StatusCode = http.StatusBadRequest
			return nil, err
		}

		if !role.SchemeManaged {
			// The role is not scheme-managed, so it's OK to apply it to the explicit roles field.
			newExplicitRoles = append(newExplicitRoles, roleName)
		} else {
			// The role is scheme-managed, so need to check if it is part of the scheme for this channel or not.
			switch roleName {
			case schemeAdminRole:
				member.SchemeAdmin = true
			case schemeUserRole:
				member.SchemeUser = true
			case schemeGuestRole:
				member.SchemeGuest = true
			default:
				// If not part of the scheme for this channel, then it is not allowed to apply it as an explicit role.
				return nil, model.NewAppError("UpdateChannelMemberRoles", "api.channel.update_channel_member_roles.scheme_role.app_error", nil, "role_name="+roleName, http.StatusBadRequest)
			}
		}
	}

	if member.SchemeUser && member.SchemeGuest {
		return nil, model.NewAppError("UpdateChannelMemberRoles", "api.channel.update_channel_member_roles.guest_and_user.app_error", nil, "", http.StatusBadRequest)
	}

	if prevSchemeGuestValue != member.SchemeGuest {
		return nil, model.NewAppError("UpdateChannelMemberRoles", "api.channel.update_channel_member_roles.changing_guest_role.app_error", nil, "", http.StatusBadRequest)
	}

	member.ExplicitRoles = strings.Join(newExplicitRoles, " ")

	member, err = a.Srv().Store.Channel().UpdateMember(member)
	if err != nil {
		return nil, err
	}

	a.InvalidateCacheForUser(userId)
	return member, nil
}

func (a *App) UpdateChannelMemberSchemeRoles(channelId string, userId string, isSchemeGuest bool, isSchemeUser bool, isSchemeAdmin bool) (*model.ChannelMember, *model.AppError) {
	member, err := a.GetChannelMember(channelId, userId)
	if err != nil {
		return nil, err
	}

	member.SchemeAdmin = isSchemeAdmin
	member.SchemeUser = isSchemeUser
	member.SchemeGuest = isSchemeGuest

	if member.SchemeUser && member.SchemeGuest {
		return nil, model.NewAppError("UpdateChannelMemberSchemeRoles", "api.channel.update_channel_member_roles.guest_and_user.app_error", nil, "", http.StatusBadRequest)
	}

	// If the migration is not completed, we also need to check the default channel_admin/channel_user roles are not present in the roles field.
	if err = a.IsPhase2MigrationCompleted(); err != nil {
		member.ExplicitRoles = RemoveRoles([]string{model.CHANNEL_GUEST_ROLE_ID, model.CHANNEL_USER_ROLE_ID, model.CHANNEL_ADMIN_ROLE_ID}, member.ExplicitRoles)
	}

	member, err = a.Srv().Store.Channel().UpdateMember(member)
	if err != nil {
		return nil, err
	}

	// Notify the clients that the member notify props changed
	message := model.NewWebSocketEvent(model.WEBSOCKET_EVENT_CHANNEL_MEMBER_UPDATED, "", "", userId, nil)
	message.Add("channelMember", member.ToJson())
	a.Publish(message)

	a.InvalidateCacheForUser(userId)
	return member, nil
}

func (a *App) UpdateChannelMemberNotifyProps(data map[string]string, channelId string, userId string) (*model.ChannelMember, *model.AppError) {
	var member *model.ChannelMember
	var err *model.AppError
	if member, err = a.GetChannelMember(channelId, userId); err != nil {
		return nil, err
	}

	// update whichever notify properties have been provided, but don't change the others
	if markUnread, exists := data[model.MARK_UNREAD_NOTIFY_PROP]; exists {
		member.NotifyProps[model.MARK_UNREAD_NOTIFY_PROP] = markUnread
	}

	if desktop, exists := data[model.DESKTOP_NOTIFY_PROP]; exists {
		member.NotifyProps[model.DESKTOP_NOTIFY_PROP] = desktop
	}

	if email, exists := data[model.EMAIL_NOTIFY_PROP]; exists {
		member.NotifyProps[model.EMAIL_NOTIFY_PROP] = email
	}

	if push, exists := data[model.PUSH_NOTIFY_PROP]; exists {
		member.NotifyProps[model.PUSH_NOTIFY_PROP] = push
	}

	if ignoreChannelMentions, exists := data[model.IGNORE_CHANNEL_MENTIONS_NOTIFY_PROP]; exists {
		member.NotifyProps[model.IGNORE_CHANNEL_MENTIONS_NOTIFY_PROP] = ignoreChannelMentions
	}

	member, err = a.Srv().Store.Channel().UpdateMember(member)
	if err != nil {
		return nil, err
	}

	a.InvalidateCacheForUser(userId)
	a.InvalidateCacheForChannelMembersNotifyProps(channelId)
	// Notify the clients that the member notify props changed
	evt := model.NewWebSocketEvent(model.WEBSOCKET_EVENT_CHANNEL_MEMBER_UPDATED, "", "", userId, nil)
	evt.Add("channelMember", member.ToJson())
	a.Publish(evt)
	return member, nil
}

func (a *App) DeleteChannel(channel *model.Channel, userId string) *model.AppError {
	ihc := make(chan store.StoreResult, 1)
	ohc := make(chan store.StoreResult, 1)

	go func() {
		webhooks, err := a.Srv().Store.Webhook().GetIncomingByChannel(channel.Id)
		ihc <- store.StoreResult{Data: webhooks, Err: err}
		close(ihc)
	}()

	go func() {
		outgoingHooks, err := a.Srv().Store.Webhook().GetOutgoingByChannel(channel.Id, -1, -1)
		ohc <- store.StoreResult{Data: outgoingHooks, Err: err}
		close(ohc)
	}()

	var user *model.User
	if userId != "" {
		var err *model.AppError
		user, err = a.Srv().Store.User().Get(userId)
		if err != nil {
			return err
		}
	}

	ihcresult := <-ihc
	if ihcresult.Err != nil {
		return ihcresult.Err
	}

	ohcresult := <-ohc
	if ohcresult.Err != nil {
		return ohcresult.Err
	}

	incomingHooks := ihcresult.Data.([]*model.IncomingWebhook)
	outgoingHooks := ohcresult.Data.([]*model.OutgoingWebhook)

	if channel.DeleteAt > 0 {
		err := model.NewAppError("deleteChannel", "api.channel.delete_channel.deleted.app_error", nil, "", http.StatusBadRequest)
		return err
	}

	if channel.Name == model.DEFAULT_CHANNEL {
		err := model.NewAppError("deleteChannel", "api.channel.delete_channel.cannot.app_error", map[string]interface{}{"Channel": model.DEFAULT_CHANNEL}, "", http.StatusBadRequest)
		return err
	}

	if user != nil {
		T := utils.GetUserTranslations(user.Locale)

		post := &model.Post{
			ChannelId: channel.Id,
			Message:   fmt.Sprintf(T("api.channel.delete_channel.archived"), user.Username),
			Type:      model.POST_CHANNEL_DELETED,
			UserId:    userId,
			Props: model.StringInterface{
				"username": user.Username,
			},
		}

		if _, err := a.CreatePost(post, channel, false); err != nil {
			mlog.Error("Failed to post archive message", mlog.Err(err))
		}
	}

	now := model.GetMillis()
	for _, hook := range incomingHooks {
		if err := a.Srv().Store.Webhook().DeleteIncoming(hook.Id, now); err != nil {
			mlog.Error("Encountered error deleting incoming webhook", mlog.String("hook_id", hook.Id), mlog.Err(err))
		}
		a.InvalidateCacheForWebhook(hook.Id)
	}

	for _, hook := range outgoingHooks {
		if err := a.Srv().Store.Webhook().DeleteOutgoing(hook.Id, now); err != nil {
			mlog.Error("Encountered error deleting outgoing webhook", mlog.String("hook_id", hook.Id), mlog.Err(err))
		}
	}

	deleteAt := model.GetMillis()

	if err := a.Srv().Store.Channel().Delete(channel.Id, deleteAt); err != nil {
		return err
	}
	a.InvalidateCacheForChannel(channel)

	message := model.NewWebSocketEvent(model.WEBSOCKET_EVENT_CHANNEL_DELETED, channel.TeamId, "", "", nil)
	message.Add("channel_id", channel.Id)
	message.Add("delete_at", deleteAt)
	a.Publish(message)

	return nil
}

func (a *App) addUserToChannel(user *model.User, channel *model.Channel, teamMember *model.TeamMember) (*model.ChannelMember, *model.AppError) {
	if channel.Type != model.CHANNEL_OPEN && channel.Type != model.CHANNEL_PRIVATE {
		return nil, model.NewAppError("AddUserToChannel", "api.channel.add_user_to_channel.type.app_error", nil, "", http.StatusBadRequest)
	}

	channelMember, err := a.Srv().Store.Channel().GetMember(channel.Id, user.Id)
	if err != nil {
		if err.Id != store.MISSING_CHANNEL_MEMBER_ERROR {
			return nil, err
		}
	} else {
		return channelMember, nil
	}

	if channel.IsGroupConstrained() {
		nonMembers, err := a.FilterNonGroupChannelMembers([]string{user.Id}, channel)
		if err != nil {
			return nil, model.NewAppError("addUserToChannel", "api.channel.add_user_to_channel.type.app_error", nil, "", http.StatusInternalServerError)
		}
		if len(nonMembers) > 0 {
			return nil, model.NewAppError("addUserToChannel", "api.channel.add_members.user_denied", map[string]interface{}{"UserIDs": nonMembers}, "", http.StatusBadRequest)
		}
	}

	newMember := &model.ChannelMember{
		ChannelId:   channel.Id,
		UserId:      user.Id,
		NotifyProps: model.GetDefaultChannelNotifyProps(),
		SchemeGuest: user.IsGuest(),
		SchemeUser:  !user.IsGuest(),
	}

	if !user.IsGuest() {
		var userShouldBeAdmin bool
		userShouldBeAdmin, err = a.UserIsInAdminRoleGroup(user.Id, channel.Id, model.GroupSyncableTypeChannel)
		if err != nil {
			return nil, err
		}
		newMember.SchemeAdmin = userShouldBeAdmin
	}

	if _, err = a.Srv().Store.Channel().SaveMember(newMember); err != nil {
		mlog.Error("Failed to add member", mlog.String("user_id", user.Id), mlog.String("channel_id", channel.Id), mlog.Err(err))
		return nil, model.NewAppError("AddUserToChannel", "api.channel.add_user.to.channel.failed.app_error", nil, "", http.StatusInternalServerError)
	}
	a.WaitForChannelMembership(channel.Id, user.Id)

	if err = a.Srv().Store.ChannelMemberHistory().LogJoinEvent(user.Id, channel.Id, model.GetMillis()); err != nil {
		mlog.Error("Failed to update ChannelMemberHistory table", mlog.Err(err))
		return nil, err
	}

	a.InvalidateCacheForUser(user.Id)
	a.InvalidateCacheForChannelMembers(channel.Id)

	return newMember, nil
}

func (a *App) AddUserToChannel(user *model.User, channel *model.Channel) (*model.ChannelMember, *model.AppError) {
	teamMember, err := a.Srv().Store.Team().GetMember(channel.TeamId, user.Id)

	if err != nil {
		return nil, err
	}
	if teamMember.DeleteAt > 0 {
		return nil, model.NewAppError("AddUserToChannel", "api.channel.add_user.to.channel.failed.deleted.app_error", nil, "", http.StatusBadRequest)
	}

	newMember, err := a.addUserToChannel(user, channel, teamMember)
	if err != nil {
		return nil, err
	}

	message := model.NewWebSocketEvent(model.WEBSOCKET_EVENT_USER_ADDED, "", channel.Id, "", nil)
	message.Add("user_id", user.Id)
	message.Add("team_id", channel.TeamId)
	a.Publish(message)

	return newMember, nil
}

func (a *App) AddChannelMember(userId string, channel *model.Channel, userRequestorId string, postRootId string) (*model.ChannelMember, *model.AppError) {
	if member, err := a.Srv().Store.Channel().GetMember(channel.Id, userId); err != nil {
		if err.Id != store.MISSING_CHANNEL_MEMBER_ERROR {
			return nil, err
		}
	} else {
		return member, nil
	}

	var user *model.User
	var err *model.AppError

	if user, err = a.GetUser(userId); err != nil {
		return nil, err
	}

	var userRequestor *model.User
	if userRequestorId != "" {
		if userRequestor, err = a.GetUser(userRequestorId); err != nil {
			return nil, err
		}
	}

	cm, err := a.AddUserToChannel(user, channel)
	if err != nil {
		return nil, err
	}

	if pluginsEnvironment := a.GetPluginsEnvironment(); pluginsEnvironment != nil {
		a.Srv().Go(func() {
			pluginContext := a.PluginContext()
			pluginsEnvironment.RunMultiPluginHook(func(hooks plugin.Hooks) bool {
				hooks.UserHasJoinedChannel(pluginContext, cm, userRequestor)
				return true
			}, plugin.UserHasJoinedChannelId)
		})
	}

<<<<<<< HEAD
=======
	if a.IsESIndexingEnabled() {
		a.Srv().Go(func() {
			if err := a.indexUser(user); err != nil {
				mlog.Error("Encountered error indexing user", mlog.String("user_id", user.Id), mlog.Err(err))
			}
		})
	}

>>>>>>> 53e07a68
	if userRequestorId == "" || userId == userRequestorId {
		a.postJoinChannelMessage(user, channel)
	} else {
		a.Srv().Go(func() {
			a.PostAddToChannelMessage(userRequestor, user, channel, postRootId)
		})
	}

	return cm, nil
}

func (a *App) AddDirectChannels(teamId string, user *model.User) *model.AppError {
	var profiles []*model.User
	options := &model.UserGetOptions{InTeamId: teamId, Page: 0, PerPage: 100}
	profiles, err := a.Srv().Store.User().GetProfiles(options)
	if err != nil {
		return model.NewAppError("AddDirectChannels", "api.user.add_direct_channels_and_forget.failed.error", map[string]interface{}{"UserId": user.Id, "TeamId": teamId, "Error": err.Error()}, "", http.StatusInternalServerError)
	}

	var preferences model.Preferences

	for _, profile := range profiles {
		if profile.Id == user.Id {
			continue
		}

		preference := model.Preference{
			UserId:   user.Id,
			Category: model.PREFERENCE_CATEGORY_DIRECT_CHANNEL_SHOW,
			Name:     profile.Id,
			Value:    "true",
		}

		preferences = append(preferences, preference)

		if len(preferences) >= 10 {
			break
		}
	}

	if err := a.Srv().Store.Preference().Save(&preferences); err != nil {
		return model.NewAppError("AddDirectChannels", "api.user.add_direct_channels_and_forget.failed.error", map[string]interface{}{"UserId": user.Id, "TeamId": teamId, "Error": err.Error()}, "", http.StatusInternalServerError)
	}

	return nil
}

func (a *App) PostUpdateChannelHeaderMessage(userId string, channel *model.Channel, oldChannelHeader, newChannelHeader string) *model.AppError {
	user, err := a.Srv().Store.User().Get(userId)
	if err != nil {
		return model.NewAppError("PostUpdateChannelHeaderMessage", "api.channel.post_update_channel_header_message_and_forget.retrieve_user.error", nil, err.Error(), http.StatusBadRequest)
	}

	var message string
	if oldChannelHeader == "" {
		message = fmt.Sprintf(utils.T("api.channel.post_update_channel_header_message_and_forget.updated_to"), user.Username, newChannelHeader)
	} else if newChannelHeader == "" {
		message = fmt.Sprintf(utils.T("api.channel.post_update_channel_header_message_and_forget.removed"), user.Username, oldChannelHeader)
	} else {
		message = fmt.Sprintf(utils.T("api.channel.post_update_channel_header_message_and_forget.updated_from"), user.Username, oldChannelHeader, newChannelHeader)
	}

	post := &model.Post{
		ChannelId: channel.Id,
		Message:   message,
		Type:      model.POST_HEADER_CHANGE,
		UserId:    userId,
		Props: model.StringInterface{
			"username":   user.Username,
			"old_header": oldChannelHeader,
			"new_header": newChannelHeader,
		},
	}

	if _, err := a.CreatePost(post, channel, false); err != nil {
		return model.NewAppError("", "api.channel.post_update_channel_header_message_and_forget.post.error", nil, err.Error(), http.StatusInternalServerError)
	}

	return nil
}

func (a *App) PostUpdateChannelPurposeMessage(userId string, channel *model.Channel, oldChannelPurpose string, newChannelPurpose string) *model.AppError {
	user, err := a.Srv().Store.User().Get(userId)
	if err != nil {
		return model.NewAppError("PostUpdateChannelPurposeMessage", "app.channel.post_update_channel_purpose_message.retrieve_user.error", nil, err.Error(), http.StatusBadRequest)
	}

	var message string
	if oldChannelPurpose == "" {
		message = fmt.Sprintf(utils.T("app.channel.post_update_channel_purpose_message.updated_to"), user.Username, newChannelPurpose)
	} else if newChannelPurpose == "" {
		message = fmt.Sprintf(utils.T("app.channel.post_update_channel_purpose_message.removed"), user.Username, oldChannelPurpose)
	} else {
		message = fmt.Sprintf(utils.T("app.channel.post_update_channel_purpose_message.updated_from"), user.Username, oldChannelPurpose, newChannelPurpose)
	}

	post := &model.Post{
		ChannelId: channel.Id,
		Message:   message,
		Type:      model.POST_PURPOSE_CHANGE,
		UserId:    userId,
		Props: model.StringInterface{
			"username":    user.Username,
			"old_purpose": oldChannelPurpose,
			"new_purpose": newChannelPurpose,
		},
	}
	if _, err := a.CreatePost(post, channel, false); err != nil {
		return model.NewAppError("", "app.channel.post_update_channel_purpose_message.post.error", nil, err.Error(), http.StatusInternalServerError)
	}

	return nil
}

func (a *App) PostUpdateChannelDisplayNameMessage(userId string, channel *model.Channel, oldChannelDisplayName, newChannelDisplayName string) *model.AppError {
	user, err := a.Srv().Store.User().Get(userId)
	if err != nil {
		return model.NewAppError("PostUpdateChannelDisplayNameMessage", "api.channel.post_update_channel_displayname_message_and_forget.retrieve_user.error", nil, err.Error(), http.StatusBadRequest)
	}

	message := fmt.Sprintf(utils.T("api.channel.post_update_channel_displayname_message_and_forget.updated_from"), user.Username, oldChannelDisplayName, newChannelDisplayName)

	post := &model.Post{
		ChannelId: channel.Id,
		Message:   message,
		Type:      model.POST_DISPLAYNAME_CHANGE,
		UserId:    userId,
		Props: model.StringInterface{
			"username":        user.Username,
			"old_displayname": oldChannelDisplayName,
			"new_displayname": newChannelDisplayName,
		},
	}

	if _, err := a.CreatePost(post, channel, false); err != nil {
		return model.NewAppError("PostUpdateChannelDisplayNameMessage", "api.channel.post_update_channel_displayname_message_and_forget.create_post.error", nil, err.Error(), http.StatusInternalServerError)
	}

	return nil
}

func (a *App) GetChannel(channelId string) (*model.Channel, *model.AppError) {
	channel, errCh := a.Srv().Store.Channel().Get(channelId, true)
	if errCh != nil {
		if errCh.Id == "store.sql_channel.get.existing.app_error" {
			errCh.StatusCode = http.StatusNotFound
			return nil, errCh
		}
		errCh.StatusCode = http.StatusBadRequest
		return nil, errCh
	}
	return channel, nil
}

func (a *App) GetChannelByName(channelName, teamId string, includeDeleted bool) (*model.Channel, *model.AppError) {
	var channel *model.Channel
	var err *model.AppError

	if includeDeleted {
		channel, err = a.Srv().Store.Channel().GetByNameIncludeDeleted(teamId, channelName, false)
	} else {
		channel, err = a.Srv().Store.Channel().GetByName(teamId, channelName, false)
	}

	if err != nil && err.Id == "store.sql_channel.get_by_name.missing.app_error" {
		err.StatusCode = http.StatusNotFound
		return nil, err
	}

	if err != nil {
		err.StatusCode = http.StatusBadRequest
		return nil, err
	}

	return channel, nil
}

func (a *App) GetChannelsByNames(channelNames []string, teamId string) ([]*model.Channel, *model.AppError) {
	channels, err := a.Srv().Store.Channel().GetByNames(teamId, channelNames, true)
	if err != nil {
		if err.Id == "store.sql_channel.get_by_name.missing.app_error" {
			err.StatusCode = http.StatusNotFound
			return nil, err
		}
		err.StatusCode = http.StatusBadRequest
		return nil, err
	}
	return channels, nil
}

func (a *App) GetChannelByNameForTeamName(channelName, teamName string, includeDeleted bool) (*model.Channel, *model.AppError) {
	var team *model.Team

	team, err := a.Srv().Store.Team().GetByName(teamName)
	if err != nil {
		err.StatusCode = http.StatusNotFound
		return nil, err
	}

	var result *model.Channel

	if includeDeleted {
		result, err = a.Srv().Store.Channel().GetByNameIncludeDeleted(team.Id, channelName, false)
	} else {
		result, err = a.Srv().Store.Channel().GetByName(team.Id, channelName, false)
	}

	if err != nil && err.Id == "store.sql_channel.get_by_name.missing.app_error" {
		err.StatusCode = http.StatusNotFound
		return nil, err
	}

	if err != nil {
		err.StatusCode = http.StatusBadRequest
		return nil, err
	}

	return result, nil
}

func (a *App) GetChannelsForUser(teamId string, userId string, includeDeleted bool) (*model.ChannelList, *model.AppError) {
	return a.Srv().Store.Channel().GetChannels(teamId, userId, includeDeleted)
}

func (a *App) GetAllChannels(page, perPage int, opts model.ChannelSearchOpts) (*model.ChannelListWithTeamData, *model.AppError) {
	if opts.ExcludeDefaultChannels {
		opts.ExcludeChannelNames = a.DefaultChannelNames()
	}
	storeOpts := store.ChannelSearchOpts{
		ExcludeChannelNames:  opts.ExcludeChannelNames,
		NotAssociatedToGroup: opts.NotAssociatedToGroup,
		IncludeDeleted:       opts.IncludeDeleted,
	}
	return a.Srv().Store.Channel().GetAllChannels(page*perPage, perPage, storeOpts)
}

func (a *App) GetAllChannelsCount(opts model.ChannelSearchOpts) (int64, *model.AppError) {
	if opts.ExcludeDefaultChannels {
		opts.ExcludeChannelNames = a.DefaultChannelNames()
	}
	storeOpts := store.ChannelSearchOpts{
		ExcludeChannelNames:  opts.ExcludeChannelNames,
		NotAssociatedToGroup: opts.NotAssociatedToGroup,
		IncludeDeleted:       opts.IncludeDeleted,
	}
	return a.Srv().Store.Channel().GetAllChannelsCount(storeOpts)
}

func (a *App) GetDeletedChannels(teamId string, offset int, limit int, userId string) (*model.ChannelList, *model.AppError) {
	return a.Srv().Store.Channel().GetDeleted(teamId, offset, limit, userId)
}

func (a *App) GetChannelsUserNotIn(teamId string, userId string, offset int, limit int) (*model.ChannelList, *model.AppError) {
	return a.Srv().Store.Channel().GetMoreChannels(teamId, userId, offset, limit)
}

func (a *App) GetPublicChannelsByIdsForTeam(teamId string, channelIds []string) (*model.ChannelList, *model.AppError) {
	return a.Srv().Store.Channel().GetPublicChannelsByIdsForTeam(teamId, channelIds)
}

func (a *App) GetPublicChannelsForTeam(teamId string, offset int, limit int) (*model.ChannelList, *model.AppError) {
	return a.Srv().Store.Channel().GetPublicChannelsForTeam(teamId, offset, limit)
}

func (a *App) GetChannelMember(channelId string, userId string) (*model.ChannelMember, *model.AppError) {
	return a.Srv().Store.Channel().GetMember(channelId, userId)
}

func (a *App) GetChannelMembersPage(channelId string, page, perPage int) (*model.ChannelMembers, *model.AppError) {
	return a.Srv().Store.Channel().GetMembers(channelId, page*perPage, perPage)
}

func (a *App) GetChannelMembersTimezones(channelId string) ([]string, *model.AppError) {
	membersTimezones, err := a.Srv().Store.Channel().GetChannelMembersTimezones(channelId)
	if err != nil {
		return nil, err
	}

	var timezones []string
	for _, membersTimezone := range membersTimezones {
		if membersTimezone["automaticTimezone"] == "" && membersTimezone["manualTimezone"] == "" {
			continue
		}
		timezones = append(timezones, model.GetPreferredTimezone(membersTimezone))
	}

	return model.RemoveDuplicateStrings(timezones), nil
}

func (a *App) GetChannelMembersByIds(channelId string, userIds []string) (*model.ChannelMembers, *model.AppError) {
	return a.Srv().Store.Channel().GetMembersByIds(channelId, userIds)
}

func (a *App) GetChannelMembersForUser(teamId string, userId string) (*model.ChannelMembers, *model.AppError) {
	return a.Srv().Store.Channel().GetMembersForUser(teamId, userId)
}

func (a *App) GetChannelMembersForUserWithPagination(teamId, userId string, page, perPage int) ([]*model.ChannelMember, *model.AppError) {
	m, err := a.Srv().Store.Channel().GetMembersForUserWithPagination(teamId, userId, page, perPage)
	if err != nil {
		return nil, err
	}

	members := make([]*model.ChannelMember, 0)
	if m != nil {
		for _, member := range *m {
			members = append(members, &member)
		}
	}
	return members, nil
}

func (a *App) GetChannelMemberCount(channelId string) (int64, *model.AppError) {
	return a.Srv().Store.Channel().GetMemberCount(channelId, true)
}

func (a *App) GetChannelGuestCount(channelId string) (int64, *model.AppError) {
	return a.Srv().Store.Channel().GetGuestCount(channelId, true)
}

func (a *App) GetChannelPinnedPostCount(channelId string) (int64, *model.AppError) {
	return a.Srv().Store.Channel().GetPinnedPostCount(channelId, true)
}

func (a *App) GetChannelCounts(teamId string, userId string) (*model.ChannelCounts, *model.AppError) {
	return a.Srv().Store.Channel().GetChannelCounts(teamId, userId)
}

func (a *App) GetChannelUnread(channelId, userId string) (*model.ChannelUnread, *model.AppError) {
	channelUnread, err := a.Srv().Store.Channel().GetChannelUnread(channelId, userId)
	if err != nil {
		return nil, err
	}

	if channelUnread.NotifyProps[model.MARK_UNREAD_NOTIFY_PROP] == model.CHANNEL_MARK_UNREAD_MENTION {
		channelUnread.MsgCount = 0
	}

	return channelUnread, nil
}

func (a *App) JoinChannel(channel *model.Channel, userId string) *model.AppError {
	userChan := make(chan store.StoreResult, 1)
	memberChan := make(chan store.StoreResult, 1)
	go func() {
		user, err := a.Srv().Store.User().Get(userId)
		userChan <- store.StoreResult{Data: user, Err: err}
		close(userChan)
	}()
	go func() {
		member, err := a.Srv().Store.Channel().GetMember(channel.Id, userId)
		memberChan <- store.StoreResult{Data: member, Err: err}
		close(memberChan)
	}()

	uresult := <-userChan
	if uresult.Err != nil {
		return uresult.Err
	}

	mresult := <-memberChan
	if mresult.Err == nil && mresult.Data != nil {
		// user is already in the channel
		return nil
	}

	user := uresult.Data.(*model.User)

	if channel.Type != model.CHANNEL_OPEN {
		return model.NewAppError("JoinChannel", "api.channel.join_channel.permissions.app_error", nil, "", http.StatusBadRequest)
	}

	cm, err := a.AddUserToChannel(user, channel)
	if err != nil {
		return err
	}

	if pluginsEnvironment := a.GetPluginsEnvironment(); pluginsEnvironment != nil {
		a.Srv().Go(func() {
			pluginContext := a.PluginContext()
			pluginsEnvironment.RunMultiPluginHook(func(hooks plugin.Hooks) bool {
				hooks.UserHasJoinedChannel(pluginContext, cm, nil)
				return true
			}, plugin.UserHasJoinedChannelId)
		})
	}

<<<<<<< HEAD
=======
	if a.IsESIndexingEnabled() {
		a.Srv().Go(func() {
			if err := a.indexUser(user); err != nil {
				mlog.Error("Encountered error indexing user", mlog.String("user_id", user.Id), mlog.Err(err))
			}
		})
	}

>>>>>>> 53e07a68
	if err := a.postJoinChannelMessage(user, channel); err != nil {
		return err
	}

	return nil
}

func (a *App) postJoinChannelMessage(user *model.User, channel *model.Channel) *model.AppError {
	message := fmt.Sprintf(utils.T("api.channel.join_channel.post_and_forget"), user.Username)
	postType := model.POST_JOIN_CHANNEL

	if user.IsGuest() {
		message = fmt.Sprintf(utils.T("api.channel.guest_join_channel.post_and_forget"), user.Username)
		postType = model.POST_GUEST_JOIN_CHANNEL
	}

	post := &model.Post{
		ChannelId: channel.Id,
		Message:   message,
		Type:      postType,
		UserId:    user.Id,
		Props: model.StringInterface{
			"username": user.Username,
		},
	}

	if _, err := a.CreatePost(post, channel, false); err != nil {
		return model.NewAppError("postJoinChannelMessage", "api.channel.post_user_add_remove_message_and_forget.error", nil, err.Error(), http.StatusInternalServerError)
	}

	return nil
}

func (a *App) postJoinTeamMessage(user *model.User, channel *model.Channel) *model.AppError {
	post := &model.Post{
		ChannelId: channel.Id,
		Message:   fmt.Sprintf(utils.T("api.team.join_team.post_and_forget"), user.Username),
		Type:      model.POST_JOIN_TEAM,
		UserId:    user.Id,
		Props: model.StringInterface{
			"username": user.Username,
		},
	}

	if _, err := a.CreatePost(post, channel, false); err != nil {
		return model.NewAppError("postJoinTeamMessage", "api.channel.post_user_add_remove_message_and_forget.error", nil, err.Error(), http.StatusInternalServerError)
	}

	return nil
}

func (a *App) LeaveChannel(channelId string, userId string) *model.AppError {
	sc := make(chan store.StoreResult, 1)
	go func() {
		channel, err := a.Srv().Store.Channel().Get(channelId, true)
		sc <- store.StoreResult{Data: channel, Err: err}
		close(sc)
	}()

	uc := make(chan store.StoreResult, 1)
	go func() {
		user, err := a.Srv().Store.User().Get(userId)
		uc <- store.StoreResult{Data: user, Err: err}
		close(uc)
	}()

	mcc := make(chan store.StoreResult, 1)
	go func() {
		count, err := a.Srv().Store.Channel().GetMemberCount(channelId, false)
		mcc <- store.StoreResult{Data: count, Err: err}
		close(mcc)
	}()

	cresult := <-sc
	if cresult.Err != nil {
		return cresult.Err
	}
	uresult := <-uc
	if uresult.Err != nil {
		return cresult.Err
	}
	ccresult := <-mcc
	if ccresult.Err != nil {
		return ccresult.Err
	}

	channel := cresult.Data.(*model.Channel)
	user := uresult.Data.(*model.User)
	membersCount := ccresult.Data.(int64)

	if channel.IsGroupOrDirect() {
		err := model.NewAppError("LeaveChannel", "api.channel.leave.direct.app_error", nil, "", http.StatusBadRequest)
		return err
	}

	if channel.Type == model.CHANNEL_PRIVATE && membersCount == 1 {
		err := model.NewAppError("LeaveChannel", "api.channel.leave.last_member.app_error", nil, "userId="+user.Id, http.StatusBadRequest)
		return err
	}

	if err := a.removeUserFromChannel(userId, userId, channel); err != nil {
		return err
	}

	if channel.Name == model.DEFAULT_CHANNEL && !*a.Config().ServiceSettings.ExperimentalEnableDefaultChannelLeaveJoinMessages {
		return nil
	}

	a.Srv().Go(func() {
		a.postLeaveChannelMessage(user, channel)
	})

	return nil
}

func (a *App) postLeaveChannelMessage(user *model.User, channel *model.Channel) *model.AppError {
	post := &model.Post{
		ChannelId: channel.Id,
		// Message here embeds `@username`, not just `username`, to ensure that mentions
		// treat this as a username mention even though the user has now left the channel.
		// The client renders its own system message, ignoring this value altogether.
		Message: fmt.Sprintf(utils.T("api.channel.leave.left"), fmt.Sprintf("@%s", user.Username)),
		Type:    model.POST_LEAVE_CHANNEL,
		UserId:  user.Id,
		Props: model.StringInterface{
			"username": user.Username,
		},
	}

	if _, err := a.CreatePost(post, channel, false); err != nil {
		return model.NewAppError("postLeaveChannelMessage", "api.channel.post_user_add_remove_message_and_forget.error", nil, err.Error(), http.StatusInternalServerError)
	}

	return nil
}

func (a *App) PostAddToChannelMessage(user *model.User, addedUser *model.User, channel *model.Channel, postRootId string) *model.AppError {
	message := fmt.Sprintf(utils.T("api.channel.add_member.added"), addedUser.Username, user.Username)
	postType := model.POST_ADD_TO_CHANNEL

	if addedUser.IsGuest() {
		message = fmt.Sprintf(utils.T("api.channel.add_guest.added"), addedUser.Username, user.Username)
		postType = model.POST_ADD_GUEST_TO_CHANNEL
	}

	post := &model.Post{
		ChannelId: channel.Id,
		Message:   message,
		Type:      postType,
		UserId:    user.Id,
		RootId:    postRootId,
		Props: model.StringInterface{
			"userId":                       user.Id,
			"username":                     user.Username,
			model.POST_PROPS_ADDED_USER_ID: addedUser.Id,
			"addedUsername":                addedUser.Username,
		},
	}

	if _, err := a.CreatePost(post, channel, false); err != nil {
		return model.NewAppError("postAddToChannelMessage", "api.channel.post_user_add_remove_message_and_forget.error", nil, err.Error(), http.StatusInternalServerError)
	}

	return nil
}

func (a *App) postAddToTeamMessage(user *model.User, addedUser *model.User, channel *model.Channel, postRootId string) *model.AppError {
	post := &model.Post{
		ChannelId: channel.Id,
		Message:   fmt.Sprintf(utils.T("api.team.add_user_to_team.added"), addedUser.Username, user.Username),
		Type:      model.POST_ADD_TO_TEAM,
		UserId:    user.Id,
		RootId:    postRootId,
		Props: model.StringInterface{
			"userId":                       user.Id,
			"username":                     user.Username,
			model.POST_PROPS_ADDED_USER_ID: addedUser.Id,
			"addedUsername":                addedUser.Username,
		},
	}

	if _, err := a.CreatePost(post, channel, false); err != nil {
		return model.NewAppError("postAddToTeamMessage", "api.channel.post_user_add_remove_message_and_forget.error", nil, err.Error(), http.StatusInternalServerError)
	}

	return nil
}

func (a *App) postRemoveFromChannelMessage(removerUserId string, removedUser *model.User, channel *model.Channel) *model.AppError {
	post := &model.Post{
		ChannelId: channel.Id,
		// Message here embeds `@username`, not just `username`, to ensure that mentions
		// treat this as a username mention even though the user has now left the channel.
		// The client renders its own system message, ignoring this value altogether.
		Message: fmt.Sprintf(utils.T("api.channel.remove_member.removed"), fmt.Sprintf("@%s", removedUser.Username)),
		Type:    model.POST_REMOVE_FROM_CHANNEL,
		UserId:  removerUserId,
		Props: model.StringInterface{
			"removedUserId":   removedUser.Id,
			"removedUsername": removedUser.Username,
		},
	}

	if _, err := a.CreatePost(post, channel, false); err != nil {
		return model.NewAppError("postRemoveFromChannelMessage", "api.channel.post_user_add_remove_message_and_forget.error", nil, err.Error(), http.StatusInternalServerError)
	}

	return nil
}

func (a *App) removeUserFromChannel(userIdToRemove string, removerUserId string, channel *model.Channel) *model.AppError {
	user, err := a.Srv().Store.User().Get(userIdToRemove)
	if err != nil {
		return err
	}
	isGuest := user.IsGuest()

	if channel.Name == model.DEFAULT_CHANNEL {
		if !isGuest {
			return model.NewAppError("RemoveUserFromChannel", "api.channel.remove.default.app_error", map[string]interface{}{"Channel": model.DEFAULT_CHANNEL}, "", http.StatusBadRequest)
		}
	}

	if channel.IsGroupConstrained() && userIdToRemove != removerUserId && !user.IsBot {
		nonMembers, err := a.FilterNonGroupChannelMembers([]string{userIdToRemove}, channel)
		if err != nil {
			return model.NewAppError("removeUserFromChannel", "api.channel.remove_user_from_channel.app_error", nil, "", http.StatusInternalServerError)
		}
		if len(nonMembers) == 0 {
			return model.NewAppError("removeUserFromChannel", "api.channel.remove_members.denied", map[string]interface{}{"UserIDs": nonMembers}, "", http.StatusBadRequest)
		}
	}

	cm, err := a.GetChannelMember(channel.Id, userIdToRemove)
	if err != nil {
		return err
	}

	if err := a.Srv().Store.Channel().RemoveMember(channel.Id, userIdToRemove); err != nil {
		return err
	}
	if err := a.Srv().Store.ChannelMemberHistory().LogLeaveEvent(userIdToRemove, channel.Id, model.GetMillis()); err != nil {
		return err
	}

	if isGuest {
		currentMembers, err := a.GetChannelMembersForUser(channel.TeamId, userIdToRemove)
		if err != nil {
			return err
		}
		if len(*currentMembers) == 0 {
			teamMember, err := a.GetTeamMember(channel.TeamId, userIdToRemove)
			if err != nil {
				return model.NewAppError("removeUserFromChannel", "api.team.remove_user_from_team.missing.app_error", nil, err.Error(), http.StatusBadRequest)
			}

			if err = a.RemoveTeamMemberFromTeam(teamMember, removerUserId); err != nil {
				return err
			}
		}
	}

	a.InvalidateCacheForUser(userIdToRemove)
	a.InvalidateCacheForChannelMembers(channel.Id)

	if pluginsEnvironment := a.GetPluginsEnvironment(); pluginsEnvironment != nil {
		var actorUser *model.User
		if removerUserId != "" {
			actorUser, _ = a.GetUser(removerUserId)
		}

		a.Srv().Go(func() {
			pluginContext := a.PluginContext()
			pluginsEnvironment.RunMultiPluginHook(func(hooks plugin.Hooks) bool {
				hooks.UserHasLeftChannel(pluginContext, cm, actorUser)
				return true
			}, plugin.UserHasLeftChannelId)
		})
	}

<<<<<<< HEAD
=======
	if a.IsESIndexingEnabled() {
		a.Srv().Go(func() {
			if err := a.indexUserFromId(userIdToRemove); err != nil {
				mlog.Error("Encountered error indexing user", mlog.String("user_id", userIdToRemove), mlog.Err(err))
			}
		})
	}

>>>>>>> 53e07a68
	message := model.NewWebSocketEvent(model.WEBSOCKET_EVENT_USER_REMOVED, "", channel.Id, "", nil)
	message.Add("user_id", userIdToRemove)
	message.Add("remover_id", removerUserId)
	a.Publish(message)

	// because the removed user no longer belongs to the channel we need to send a separate websocket event
	userMsg := model.NewWebSocketEvent(model.WEBSOCKET_EVENT_USER_REMOVED, "", "", userIdToRemove, nil)
	userMsg.Add("channel_id", channel.Id)
	userMsg.Add("remover_id", removerUserId)
	a.Publish(userMsg)

	return nil
}

func (a *App) RemoveUserFromChannel(userIdToRemove string, removerUserId string, channel *model.Channel) *model.AppError {
	var err *model.AppError

	if err = a.removeUserFromChannel(userIdToRemove, removerUserId, channel); err != nil {
		return err
	}

	var user *model.User
	if user, err = a.GetUser(userIdToRemove); err != nil {
		return err
	}

	if userIdToRemove == removerUserId {
		a.postLeaveChannelMessage(user, channel)
	} else {
		a.Srv().Go(func() {
			a.postRemoveFromChannelMessage(removerUserId, user, channel)
		})
	}

	return nil
}

func (a *App) GetNumberOfChannelsOnTeam(teamId string) (int, *model.AppError) {
	// Get total number of channels on current team
	list, err := a.Srv().Store.Channel().GetTeamChannels(teamId)
	if err != nil {
		return 0, err
	}
	return len(*list), nil
}

func (a *App) SetActiveChannel(userId string, channelId string) *model.AppError {
	status, err := a.GetStatus(userId)

	oldStatus := model.STATUS_OFFLINE

	if err != nil {
		status = &model.Status{UserId: userId, Status: model.STATUS_ONLINE, Manual: false, LastActivityAt: model.GetMillis(), ActiveChannel: channelId}
	} else {
		oldStatus = status.Status
		status.ActiveChannel = channelId
		if !status.Manual && channelId != "" {
			status.Status = model.STATUS_ONLINE
		}
		status.LastActivityAt = model.GetMillis()
	}

	a.AddStatusCache(status)

	if status.Status != oldStatus {
		a.BroadcastStatus(status)
	}

	return nil
}

func (a *App) UpdateChannelLastViewedAt(channelIds []string, userId string) *model.AppError {
	if _, err := a.Srv().Store.Channel().UpdateLastViewedAt(channelIds, userId); err != nil {
		return err
	}

	if *a.Config().ServiceSettings.EnableChannelViewedMessages {
		for _, channelId := range channelIds {
			message := model.NewWebSocketEvent(model.WEBSOCKET_EVENT_CHANNEL_VIEWED, "", "", userId, nil)
			message.Add("channel_id", channelId)
			a.Publish(message)
		}
	}

	return nil
}

// MarkChanelAsUnreadFromPost will take a post and set the channel as unread from that one.
func (a *App) MarkChannelAsUnreadFromPost(postID string, userID string) (*model.ChannelUnreadAt, *model.AppError) {
	post, err := a.GetSinglePost(postID)
	if err != nil {
		return nil, err
	}

	user, err := a.GetUser(userID)
	if err != nil {
		return nil, err
	}

	unreadMentions, err := a.countMentionsFromPost(user, post)
	if err != nil {
		return nil, err
	}

	channelUnread, updateErr := a.Srv().Store.Channel().UpdateLastViewedAtPost(post, userID, unreadMentions)
	if updateErr != nil {
		return channelUnread, updateErr
	}

	message := model.NewWebSocketEvent(model.WEBSOCKET_EVENT_POST_UNREAD, channelUnread.TeamId, channelUnread.ChannelId, channelUnread.UserId, nil)
	message.Add("msg_count", channelUnread.MsgCount)
	message.Add("mention_count", channelUnread.MentionCount)
	message.Add("last_viewed_at", channelUnread.LastViewedAt)
	message.Add("post_id", postID)
	a.Publish(message)

	a.UpdateMobileAppBadge(userID)

	return channelUnread, nil
}

<<<<<<< HEAD
=======
func (a *App) esAutocompleteChannels(teamId, term string, includeDeleted bool) (*model.ChannelList, *model.AppError) {
	channelIds, err := a.Elasticsearch().SearchChannels(teamId, term)
	if err != nil {
		return nil, err
	}

	channelList := model.ChannelList{}
	if len(channelIds) > 0 {
		channels, err := a.Srv().Store.Channel().GetChannelsByIds(channelIds)
		if err != nil {
			return nil, err
		}
		for _, c := range channels {
			if c.DeleteAt > 0 && !includeDeleted {
				continue
			}
			channelList = append(channelList, c)
		}
	}

	return &channelList, nil
}

>>>>>>> 53e07a68
func (a *App) AutocompleteChannels(teamId string, term string) (*model.ChannelList, *model.AppError) {
	includeDeleted := *a.Config().TeamSettings.ExperimentalViewArchivedChannels
	term = strings.TrimSpace(term)

<<<<<<< HEAD
	return a.Srv.Store.Channel().AutocompleteInTeam(teamId, term, includeDeleted)
=======
	if a.IsESAutocompletionEnabled() {
		channelList, err = a.esAutocompleteChannels(teamId, term, includeDeleted)
		if err != nil {
			mlog.Error("Encountered error on AutocompleteChannels through Elasticsearch. Falling back to default autocompletion.", mlog.Err(err))
		}
	}

	if !a.IsESAutocompletionEnabled() || err != nil {
		channelList, err = a.Srv().Store.Channel().AutocompleteInTeam(teamId, term, includeDeleted)
		if err != nil {
			return nil, err
		}
	}

	return channelList, nil
>>>>>>> 53e07a68
}

func (a *App) AutocompleteChannelsForSearch(teamId string, userId string, term string) (*model.ChannelList, *model.AppError) {
	includeDeleted := *a.Config().TeamSettings.ExperimentalViewArchivedChannels

	term = strings.TrimSpace(term)

	return a.Srv().Store.Channel().AutocompleteInTeamForSearch(teamId, userId, term, includeDeleted)
}

// SearchAllChannels returns a list of channels, the total count of the results of the search (if the paginate search option is true), and an error.
func (a *App) SearchAllChannels(term string, opts model.ChannelSearchOpts) (*model.ChannelListWithTeamData, int64, *model.AppError) {
	opts.IncludeDeleted = *a.Config().TeamSettings.ExperimentalViewArchivedChannels && opts.IncludeDeleted
	if opts.ExcludeDefaultChannels {
		opts.ExcludeChannelNames = a.DefaultChannelNames()
	}
	storeOpts := store.ChannelSearchOpts{
		ExcludeChannelNames:  opts.ExcludeChannelNames,
		NotAssociatedToGroup: opts.NotAssociatedToGroup,
		IncludeDeleted:       opts.IncludeDeleted,
		Page:                 opts.Page,
		PerPage:              opts.PerPage,
	}

	term = strings.TrimSpace(term)

	return a.Srv().Store.Channel().SearchAllChannels(term, storeOpts)
}

func (a *App) SearchChannels(teamId string, term string) (*model.ChannelList, *model.AppError) {
	includeDeleted := *a.Config().TeamSettings.ExperimentalViewArchivedChannels

	term = strings.TrimSpace(term)

	return a.Srv().Store.Channel().SearchInTeam(teamId, term, includeDeleted)
}

func (a *App) SearchArchivedChannels(teamId string, term string, userId string) (*model.ChannelList, *model.AppError) {
	term = strings.TrimSpace(term)

	return a.Srv().Store.Channel().SearchArchivedInTeam(teamId, term, userId)
}

func (a *App) SearchChannelsForUser(userId, teamId, term string) (*model.ChannelList, *model.AppError) {
	includeDeleted := *a.Config().TeamSettings.ExperimentalViewArchivedChannels

	term = strings.TrimSpace(term)

	return a.Srv().Store.Channel().SearchForUserInTeam(userId, teamId, term, includeDeleted)
}

func (a *App) SearchGroupChannels(userId, term string) (*model.ChannelList, *model.AppError) {
	if term == "" {
		return &model.ChannelList{}, nil
	}

	channelList, err := a.Srv().Store.Channel().SearchGroupChannels(userId, term)
	if err != nil {
		return nil, err
	}
	return channelList, nil
}

func (a *App) SearchChannelsUserNotIn(teamId string, userId string, term string) (*model.ChannelList, *model.AppError) {
	term = strings.TrimSpace(term)
	return a.Srv().Store.Channel().SearchMore(userId, teamId, term)
}

func (a *App) MarkChannelsAsViewed(channelIds []string, userId string, currentSessionId string) (map[string]int64, *model.AppError) {
	// I start looking for channels with notifications before I mark it as read, to clear the push notifications if needed
	channelsToClearPushNotifications := []string{}
	if *a.Config().EmailSettings.SendPushNotifications {
		for _, channelId := range channelIds {
			channel, errCh := a.Srv().Store.Channel().Get(channelId, true)
			if errCh != nil {
				mlog.Warn("Failed to get channel", mlog.Err(errCh))
				continue
			}

			member, err := a.Srv().Store.Channel().GetMember(channelId, userId)
			if err != nil {
				mlog.Warn("Failed to get membership", mlog.Err(err))
				continue
			}

			notify := member.NotifyProps[model.PUSH_NOTIFY_PROP]
			if notify == model.CHANNEL_NOTIFY_DEFAULT {
				user, _ := a.GetUser(userId)
				notify = user.NotifyProps[model.PUSH_NOTIFY_PROP]
			}
			if notify == model.USER_NOTIFY_ALL {
				if count, err := a.Srv().Store.User().GetAnyUnreadPostCountForChannel(userId, channelId); err == nil {
					if count > 0 {
						channelsToClearPushNotifications = append(channelsToClearPushNotifications, channelId)
					}
				}
			} else if notify == model.USER_NOTIFY_MENTION || channel.Type == model.CHANNEL_DIRECT {
				if count, err := a.Srv().Store.User().GetUnreadCountForChannel(userId, channelId); err == nil {
					if count > 0 {
						channelsToClearPushNotifications = append(channelsToClearPushNotifications, channelId)
					}
				}
			}
		}
	}
	times, err := a.Srv().Store.Channel().UpdateLastViewedAt(channelIds, userId)
	if err != nil {
		return nil, err
	}

	if *a.Config().ServiceSettings.EnableChannelViewedMessages {
		for _, channelId := range channelIds {
			message := model.NewWebSocketEvent(model.WEBSOCKET_EVENT_CHANNEL_VIEWED, "", "", userId, nil)
			message.Add("channel_id", channelId)
			a.Publish(message)
		}
	}
	for _, channelId := range channelsToClearPushNotifications {
		a.ClearPushNotification(currentSessionId, userId, channelId)
	}
	return times, nil
}

func (a *App) ViewChannel(view *model.ChannelView, userId string, currentSessionId string) (map[string]int64, *model.AppError) {
	if err := a.SetActiveChannel(userId, view.ChannelId); err != nil {
		return nil, err
	}

	channelIds := []string{}

	if len(view.ChannelId) > 0 {
		channelIds = append(channelIds, view.ChannelId)
	}

	if len(view.PrevChannelId) > 0 {
		channelIds = append(channelIds, view.PrevChannelId)
	}

	if len(channelIds) == 0 {
		return map[string]int64{}, nil
	}

	return a.MarkChannelsAsViewed(channelIds, userId, currentSessionId)
}

func (a *App) PermanentDeleteChannel(channel *model.Channel) *model.AppError {
<<<<<<< HEAD
	if err := a.Srv.Store.Post().PermanentDeleteByChannel(channel.Id); err != nil {
=======
	profiles, err := a.Srv().Store.User().GetAllProfilesInChannel(channel.Id, false)
	if err != nil {
		return err
	}

	if err := a.Srv().Store.Post().PermanentDeleteByChannel(channel.Id); err != nil {
>>>>>>> 53e07a68
		return err
	}

	if err := a.Srv().Store.Channel().PermanentDeleteMembersByChannel(channel.Id); err != nil {
		return err
	}
<<<<<<< HEAD
	if err := a.Srv.Store.Webhook().PermanentDeleteIncomingByChannel(channel.Id); err != nil {
=======

	if err := a.Srv().Store.Webhook().PermanentDeleteIncomingByChannel(channel.Id); err != nil {
>>>>>>> 53e07a68
		return err
	}

	if err := a.Srv().Store.Webhook().PermanentDeleteOutgoingByChannel(channel.Id); err != nil {
		return err
	}

	if err := a.Srv().Store.Channel().PermanentDelete(channel.Id); err != nil {
		return err
	}

<<<<<<< HEAD
=======
	if a.IsESIndexingEnabled() {
		a.Srv().Go(func() {
			for _, user := range profiles {
				if err := a.indexUser(user); err != nil {
					mlog.Error("Encountered error indexing user", mlog.String("user_id", user.Id), mlog.Err(err))
				}
			}
		})
		if channel.Type == model.CHANNEL_OPEN {
			a.Srv().Go(func() {
				if err := a.Elasticsearch().DeleteChannel(channel); err != nil {
					mlog.Error("Encountered error deleting channel", mlog.String("channel_id", channel.Id), mlog.Err(err))
				}
			})
		}
	}

>>>>>>> 53e07a68
	return nil
}

// This function is intended for use from the CLI. It is not robust against people joining the channel while the move
// is in progress, and therefore should not be used from the API without first fixing this potential race condition.
func (a *App) MoveChannel(team *model.Team, channel *model.Channel, user *model.User, removeDeactivatedMembers bool) *model.AppError {
	if removeDeactivatedMembers {
		if err := a.Srv().Store.Channel().RemoveAllDeactivatedMembers(channel.Id); err != nil {
			return err
		}
	}

	// Check that all channel members are in the destination team.
	channelMembers, err := a.GetChannelMembersPage(channel.Id, 0, 10000000)
	if err != nil {
		return err
	}

	channelMemberIds := []string{}
	for _, channelMember := range *channelMembers {
		channelMemberIds = append(channelMemberIds, channelMember.UserId)
	}

	if len(channelMemberIds) > 0 {
		teamMembers, err2 := a.GetTeamMembersByIds(team.Id, channelMemberIds, nil)
		if err2 != nil {
			return err2
		}

		if len(teamMembers) != len(*channelMembers) {
			return model.NewAppError("MoveChannel", "app.channel.move_channel.members_do_not_match.error", nil, "", http.StatusInternalServerError)
		}
	}

	// keep instance of the previous team
	previousTeam, err := a.Srv().Store.Team().Get(channel.TeamId)
	if err != nil {
		return err
	}

	channel.TeamId = team.Id
	if _, err := a.Srv().Store.Channel().Update(channel); err != nil {
		return err
	}
	a.postChannelMoveMessage(user, channel, previousTeam)

	return nil
}

func (a *App) postChannelMoveMessage(user *model.User, channel *model.Channel, previousTeam *model.Team) *model.AppError {

	post := &model.Post{
		ChannelId: channel.Id,
		Message:   fmt.Sprintf(utils.T("api.team.move_channel.success"), previousTeam.Name),
		Type:      model.POST_MOVE_CHANNEL,
		UserId:    user.Id,
		Props: model.StringInterface{
			"username": user.Username,
		},
	}

	if _, err := a.CreatePost(post, channel, false); err != nil {
		return model.NewAppError("postChannelMoveMessage", "api.team.move_channel.post.error", nil, err.Error(), http.StatusInternalServerError)
	}

	return nil
}

func (a *App) GetPinnedPosts(channelId string) (*model.PostList, *model.AppError) {
	return a.Srv().Store.Channel().GetPinnedPosts(channelId)
}

func (a *App) ToggleMuteChannel(channelId string, userId string) *model.ChannelMember {
	member, err := a.Srv().Store.Channel().GetMember(channelId, userId)
	if err != nil {
		return nil
	}

	if member.NotifyProps[model.MARK_UNREAD_NOTIFY_PROP] == model.CHANNEL_NOTIFY_MENTION {
		member.NotifyProps[model.MARK_UNREAD_NOTIFY_PROP] = model.CHANNEL_MARK_UNREAD_ALL
	} else {
		member.NotifyProps[model.MARK_UNREAD_NOTIFY_PROP] = model.CHANNEL_NOTIFY_MENTION
	}

	a.Srv().Store.Channel().UpdateMember(member)
	return member
}

func (a *App) FillInChannelProps(channel *model.Channel) *model.AppError {
	return a.FillInChannelsProps(&model.ChannelList{channel})
}

func (a *App) FillInChannelsProps(channelList *model.ChannelList) *model.AppError {
	// Group the channels by team and call GetChannelsByNames just once per team.
	channelsByTeam := make(map[string]model.ChannelList)
	for _, channel := range *channelList {
		channelsByTeam[channel.TeamId] = append(channelsByTeam[channel.TeamId], channel)
	}

	for teamId, channelList := range channelsByTeam {
		allChannelMentions := make(map[string]bool)
		channelMentions := make(map[*model.Channel][]string, len(channelList))

		// Collect mentions across the channels so as to query just once for this team.
		for _, channel := range channelList {
			channelMentions[channel] = model.ChannelMentions(channel.Header)

			for _, channelMention := range channelMentions[channel] {
				allChannelMentions[channelMention] = true
			}
		}

		allChannelMentionNames := make([]string, 0, len(allChannelMentions))
		for channelName := range allChannelMentions {
			allChannelMentionNames = append(allChannelMentionNames, channelName)
		}

		if len(allChannelMentionNames) > 0 {
			mentionedChannels, err := a.GetChannelsByNames(allChannelMentionNames, teamId)
			if err != nil {
				return err
			}

			mentionedChannelsByName := make(map[string]*model.Channel)
			for _, channel := range mentionedChannels {
				mentionedChannelsByName[channel.Name] = channel
			}

			for _, channel := range channelList {
				channelMentionsProp := make(map[string]interface{}, len(channelMentions[channel]))
				for _, channelMention := range channelMentions[channel] {
					if mentioned, ok := mentionedChannelsByName[channelMention]; ok {
						if mentioned.Type == model.CHANNEL_OPEN {
							channelMentionsProp[mentioned.Name] = map[string]interface{}{
								"display_name": mentioned.DisplayName,
							}
						}
					}
				}

				if len(channelMentionsProp) > 0 {
					channel.AddProp("channel_mentions", channelMentionsProp)
				} else if channel.Props != nil {
					delete(channel.Props, "channel_mentions")
				}
			}
		}
	}

	return nil
}

func (a *App) ClearChannelMembersCache(channelID string) {
	perPage := 100
	page := 0

	for {
		channelMembers, err := a.Srv().Store.Channel().GetMembers(channelID, page, perPage)
		if err != nil {
			a.Log().Warn("error clearing cache for channel members", mlog.String("channel_id", channelID))
			break
		}

		for _, channelMember := range *channelMembers {
			a.ClearSessionCacheForUser(channelMember.UserId)

			message := model.NewWebSocketEvent(model.WEBSOCKET_EVENT_CHANNEL_MEMBER_UPDATED, "", "", channelMember.UserId, nil)
			message.Add("channelMember", channelMember.ToJson())
			a.Publish(message)
		}

		length := len(*(channelMembers))
		if length < perPage {
			break
		}

		page++
	}
}<|MERGE_RESOLUTION|>--- conflicted
+++ resolved
@@ -112,17 +112,6 @@
 
 	}
 
-<<<<<<< HEAD
-=======
-	if a.IsESIndexingEnabled() {
-		a.Srv().Go(func() {
-			if err = a.indexUser(user); err != nil {
-				mlog.Error("Encountered error indexing user", mlog.String("user_id", user.Id), mlog.Err(err))
-			}
-		})
-	}
-
->>>>>>> 53e07a68
 	return err
 }
 
@@ -192,17 +181,6 @@
 	message.Add("team_id", channel.TeamId)
 	a.Publish(message)
 
-<<<<<<< HEAD
-=======
-	if a.IsESIndexingEnabled() {
-		a.Srv().Go(func() {
-			if err := a.indexUser(user); err != nil {
-				mlog.Error("Encountered error indexing user", mlog.String("user_id", user.Id), mlog.Err(err))
-			}
-		})
-	}
-
->>>>>>> 53e07a68
 	return rchannel, nil
 }
 
@@ -273,26 +251,6 @@
 		})
 	}
 
-<<<<<<< HEAD
-=======
-	if a.IsESIndexingEnabled() {
-		if sc.Type == model.CHANNEL_OPEN {
-			a.Srv().Go(func() {
-				if err := a.Elasticsearch().IndexChannel(sc); err != nil {
-					mlog.Error("Encountered error indexing channel", mlog.String("channel_id", sc.Id), mlog.Err(err))
-				}
-			})
-		}
-		if addMember {
-			a.Srv().Go(func() {
-				if err := a.indexUserFromId(channel.CreatorId); err != nil {
-					mlog.Error("Encountered error indexing user", mlog.String("user_id", channel.CreatorId), mlog.Err(err))
-				}
-			})
-		}
-	}
-
->>>>>>> 53e07a68
 	return sc, nil
 }
 
@@ -323,19 +281,6 @@
 				})
 			}
 
-<<<<<<< HEAD
-=======
-			if a.IsESIndexingEnabled() {
-				a.Srv().Go(func() {
-					for _, id := range []string{userId, otherUserId} {
-						if indexUserErr := a.indexUserFromId(id); indexUserErr != nil {
-							mlog.Error("Encountered error indexing user", mlog.String("user_id", id), mlog.Err(indexUserErr))
-						}
-					}
-				})
-			}
-
->>>>>>> 53e07a68
 			message := model.NewWebSocketEvent(model.WEBSOCKET_EVENT_DIRECT_ADDED, "", channel.Id, "", nil)
 			message.Add("teammate_id", otherUserId)
 			a.Publish(message)
@@ -443,19 +388,6 @@
 	message.Add("teammate_ids", model.ArrayToJson(userIds))
 	a.Publish(message)
 
-<<<<<<< HEAD
-=======
-	if a.IsESIndexingEnabled() {
-		a.Srv().Go(func() {
-			for _, id := range userIds {
-				if err := a.indexUserFromId(id); err != nil {
-					mlog.Error("Encountered error indexing user", mlog.String("user_id", id), mlog.Err(err))
-				}
-			}
-		})
-	}
-
->>>>>>> 53e07a68
 	return channel, nil
 }
 
@@ -551,17 +483,6 @@
 	messageWs.Add("channel", channel.ToJson())
 	a.Publish(messageWs)
 
-<<<<<<< HEAD
-=======
-	if a.IsESIndexingEnabled() && channel.Type == model.CHANNEL_OPEN {
-		a.Srv().Go(func() {
-			if err := a.Elasticsearch().IndexChannel(channel); err != nil {
-				mlog.Error("Encountered error indexing channel", mlog.String("channel_id", channel.Id), mlog.Err(err))
-			}
-		})
-	}
-
->>>>>>> 53e07a68
 	return channel, nil
 }
 
@@ -1088,17 +1009,6 @@
 		})
 	}
 
-<<<<<<< HEAD
-=======
-	if a.IsESIndexingEnabled() {
-		a.Srv().Go(func() {
-			if err := a.indexUser(user); err != nil {
-				mlog.Error("Encountered error indexing user", mlog.String("user_id", user.Id), mlog.Err(err))
-			}
-		})
-	}
-
->>>>>>> 53e07a68
 	if userRequestorId == "" || userId == userRequestorId {
 		a.postJoinChannelMessage(user, channel)
 	} else {
@@ -1486,17 +1396,6 @@
 		})
 	}
 
-<<<<<<< HEAD
-=======
-	if a.IsESIndexingEnabled() {
-		a.Srv().Go(func() {
-			if err := a.indexUser(user); err != nil {
-				mlog.Error("Encountered error indexing user", mlog.String("user_id", user.Id), mlog.Err(err))
-			}
-		})
-	}
-
->>>>>>> 53e07a68
 	if err := a.postJoinChannelMessage(user, channel); err != nil {
 		return err
 	}
@@ -1777,17 +1676,6 @@
 		})
 	}
 
-<<<<<<< HEAD
-=======
-	if a.IsESIndexingEnabled() {
-		a.Srv().Go(func() {
-			if err := a.indexUserFromId(userIdToRemove); err != nil {
-				mlog.Error("Encountered error indexing user", mlog.String("user_id", userIdToRemove), mlog.Err(err))
-			}
-		})
-	}
-
->>>>>>> 53e07a68
 	message := model.NewWebSocketEvent(model.WEBSOCKET_EVENT_USER_REMOVED, "", channel.Id, "", nil)
 	message.Add("user_id", userIdToRemove)
 	message.Add("remover_id", removerUserId)
@@ -1909,55 +1797,11 @@
 	return channelUnread, nil
 }
 
-<<<<<<< HEAD
-=======
-func (a *App) esAutocompleteChannels(teamId, term string, includeDeleted bool) (*model.ChannelList, *model.AppError) {
-	channelIds, err := a.Elasticsearch().SearchChannels(teamId, term)
-	if err != nil {
-		return nil, err
-	}
-
-	channelList := model.ChannelList{}
-	if len(channelIds) > 0 {
-		channels, err := a.Srv().Store.Channel().GetChannelsByIds(channelIds)
-		if err != nil {
-			return nil, err
-		}
-		for _, c := range channels {
-			if c.DeleteAt > 0 && !includeDeleted {
-				continue
-			}
-			channelList = append(channelList, c)
-		}
-	}
-
-	return &channelList, nil
-}
-
->>>>>>> 53e07a68
 func (a *App) AutocompleteChannels(teamId string, term string) (*model.ChannelList, *model.AppError) {
 	includeDeleted := *a.Config().TeamSettings.ExperimentalViewArchivedChannels
 	term = strings.TrimSpace(term)
 
-<<<<<<< HEAD
-	return a.Srv.Store.Channel().AutocompleteInTeam(teamId, term, includeDeleted)
-=======
-	if a.IsESAutocompletionEnabled() {
-		channelList, err = a.esAutocompleteChannels(teamId, term, includeDeleted)
-		if err != nil {
-			mlog.Error("Encountered error on AutocompleteChannels through Elasticsearch. Falling back to default autocompletion.", mlog.Err(err))
-		}
-	}
-
-	if !a.IsESAutocompletionEnabled() || err != nil {
-		channelList, err = a.Srv().Store.Channel().AutocompleteInTeam(teamId, term, includeDeleted)
-		if err != nil {
-			return nil, err
-		}
-	}
-
-	return channelList, nil
->>>>>>> 53e07a68
+	return a.Srv().Store.Channel().AutocompleteInTeam(teamId, term, includeDeleted)
 }
 
 func (a *App) AutocompleteChannelsForSearch(teamId string, userId string, term string) (*model.ChannelList, *model.AppError) {
@@ -2104,28 +1948,15 @@
 }
 
 func (a *App) PermanentDeleteChannel(channel *model.Channel) *model.AppError {
-<<<<<<< HEAD
-	if err := a.Srv.Store.Post().PermanentDeleteByChannel(channel.Id); err != nil {
-=======
-	profiles, err := a.Srv().Store.User().GetAllProfilesInChannel(channel.Id, false)
-	if err != nil {
-		return err
-	}
-
 	if err := a.Srv().Store.Post().PermanentDeleteByChannel(channel.Id); err != nil {
->>>>>>> 53e07a68
 		return err
 	}
 
 	if err := a.Srv().Store.Channel().PermanentDeleteMembersByChannel(channel.Id); err != nil {
 		return err
 	}
-<<<<<<< HEAD
-	if err := a.Srv.Store.Webhook().PermanentDeleteIncomingByChannel(channel.Id); err != nil {
-=======
 
 	if err := a.Srv().Store.Webhook().PermanentDeleteIncomingByChannel(channel.Id); err != nil {
->>>>>>> 53e07a68
 		return err
 	}
 
@@ -2137,26 +1968,6 @@
 		return err
 	}
 
-<<<<<<< HEAD
-=======
-	if a.IsESIndexingEnabled() {
-		a.Srv().Go(func() {
-			for _, user := range profiles {
-				if err := a.indexUser(user); err != nil {
-					mlog.Error("Encountered error indexing user", mlog.String("user_id", user.Id), mlog.Err(err))
-				}
-			}
-		})
-		if channel.Type == model.CHANNEL_OPEN {
-			a.Srv().Go(func() {
-				if err := a.Elasticsearch().DeleteChannel(channel); err != nil {
-					mlog.Error("Encountered error deleting channel", mlog.String("channel_id", channel.Id), mlog.Err(err))
-				}
-			})
-		}
-	}
-
->>>>>>> 53e07a68
 	return nil
 }
 
