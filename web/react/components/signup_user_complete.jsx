// Copyright (c) 2015 Spinpunch, Inc. All Rights Reserved.
// See License.txt for license information.


var utils = require('../utils/utils.jsx');
var client = require('../utils/client.jsx');
var UserStore = require('../stores/user_store.jsx');
var BrowserStore = require('../stores/browser_store.jsx');

module.exports = React.createClass({
    handleSubmit: function(e) {
         e.preventDefault();

        this.state.user.username = this.refs.name.getDOMNode().value.trim();
        if (!this.state.user.username) {
            this.setState({name_error: "This field is required", email_error: "", password_error: "", server_error: ""});
            return;
        }

        var username_error = utils.isValidUsername(this.state.user.username);
        if (username_error === "Cannot use a reserved word as a username.") {
            this.setState({name_error: "This username is reserved, please choose a new one.", email_error: "", password_error: "", server_error: ""});
            return;
        } else if (username_error) {
            this.setState({name_error: "Username must begin with a letter, and contain between 3 to 15 lowercase characters made up of numbers, letters, and the symbols '.', '-' and '_'.", email_error: "", password_error: "", server_error: ""});
            return;
        }

        this.state.user.email = this.refs.email.getDOMNode().value.trim();
        if (!this.state.user.email) {
            this.setState({name_error: "", email_error: "This field is required", password_error: ""});
            return;
        }

        this.state.user.password = this.refs.password.getDOMNode().value.trim();
        if (!this.state.user.password  || this.state.user.password .length < 5) {
            this.setState({name_error: "", email_error: "", password_error: "Please enter at least 5 characters", server_error: ""});
            return;
        }

        this.setState({name_error: "", email_error: "", password_error: "", server_error: ""});

        this.state.user.allow_marketing = this.refs.email_service.getDOMNode().checked;

        client.createUser(this.state.user, this.state.data, this.state.hash,
            function(data) {
                client.track('signup', 'signup_user_02_complete');

<<<<<<< HEAD
                client.loginByEmail(this.props.domain, this.state.user.email, this.state.user.password,
                    function(data) {
                        UserStore.setLastDomain(this.props.domain);
                        UserStore.setLastEmail(this.state.user.email);
                        UserStore.setCurrentUser(data);
                        if (this.props.hash > 0)
                            BrowserStore.setGlobalItem(this.props.hash, JSON.stringify({wizard: "finished"}));
                        window.location.href = '/channels/town-square';
                    }.bind(this),
                    function(err) {
                        if (err.message == "Login failed because email address has not been verified") {
                            window.location.href = "/verify?email="+ encodeURIComponent(this.state.user.email) + "&domain=" + encodeURIComponent(this.props.domain);
                        } else {
=======
                if (data.email_verified) {
                    client.loginByEmail(this.props.domain, this.state.user.email, this.state.user.password,
                        function(data) {
                            UserStore.setLastDomain(this.props.domain);
                            UserStore.setLastEmail(this.state.user.email);
                            UserStore.setCurrentUser(data);
                            if (this.props.hash > 0)
                                BrowserStore.setGlobalItem(this.props.hash, {wizard: "finished"});
                            window.location.href = '/channels/town-square';
                        }.bind(this),
                        function(err) {
>>>>>>> 38f9e140
                            this.state.server_error = err.message;
                            this.setState(this.state);
                        }
                    }.bind(this)
                );
            }.bind(this),
            function(err) {
                this.state.server_error = err.message;
                this.setState(this.state);
            }.bind(this)
        );
    },
    getInitialState: function() {
        var props = BrowserStore.getGlobalItem(this.props.hash);

        if (!props) {
            props = {};
            props.wizard = "welcome";
            props.user = {};
            props.user.team_id = this.props.team_id;
            props.user.email = this.props.email;
            props.hash = this.props.hash;
            props.data = this.props.data;
            props.original_email = this.props.email;
        }

        return props;
    },
    render: function() {

        client.track('signup', 'signup_user_01_welcome');

        if (this.state.wizard == "finished") {
            return (<div>You've already completed the signup process for this invitation or this invitation has expired.</div>);
        }

        var email_error = this.state.email_error ? <label className='control-label'>{ this.state.email_error }</label> : null;
        var name_error = this.state.name_error ? <label className='control-label'>{ this.state.name_error }</label> : null;
        var password_error = this.state.password_error ? <label className='control-label'>{ this.state.password_error }</label> : null;
        var server_error = this.state.server_error ? <div className={ "form-group has-error" }><label className='control-label'>{ this.state.server_error }</label></div> : null;

        var yourEmailIs = this.state.user.email == "" ? "" : <span>Your email address is { this.state.user.email }.  </span>

        var email =
                <div className={ this.state.original_email == "" ? "" : "hidden"} >
                <label className="control-label">Email</label>
                <div className={ email_error ? "form-group has-error" : "form-group" }>
                <input type="email" ref="email" className="form-control" defaultValue={ this.state.user.email } placeholder="" maxLength="128" />
                { email_error }
                </div>
                </div>

        return (
            <div>
                <img className="signup-team-logo" src="/static/images/logo.png" />
                <h4>Welcome to { config.SiteName }</h4>
                <p>{"Choose your username and password for the " + this.props.team_name + " " + strings.Team +"."}</p>
                <p>Your username can be made of lowercase letters and numbers.</p>
                <label className="control-label">Username</label>
                <div className={ name_error ? "form-group has-error" : "form-group" }>
                <input type="text" ref="name" className="form-control" placeholder="" maxLength="128" />
                { name_error }
                </div>
                { email }
                <label className="control-label">Password</label>
                <div className={ password_error ? "form-group has-error" : "form-group" }>
                <input type="password" ref="password" className="form-control" placeholder="" maxLength="128" />
                { password_error }
                </div>
                <p>{"Pick something " + strings.Team + "mates will recognize. Your username is how you will appear to others"}</p>
                <p className={ this.state.original_email == "" ? "hidden" : ""}>{ yourEmailIs } You’ll use this address to sign in to {config.SiteName}.</p>
                <div className="checkbox"><label><input type="checkbox" ref="email_service" /> It's ok to send me occassional email with updates about the {config.SiteName} service. </label></div>
                <p><button onClick={this.handleSubmit} className="btn-primary btn">Create Account</button></p>
                { server_error }
                <p>By proceeding to create your account and use { config.SiteName }, you agree to our <a href={ config.TermsLink }>Terms of Service</a> and <a href={ config.PrivacyLink }>Privacy Policy</a>. If you do not agree, you cannot use {config.SiteName}.</p>
            </div>
        );
    }
});

<|MERGE_RESOLUTION|>--- conflicted
+++ resolved
@@ -46,7 +46,6 @@
             function(data) {
                 client.track('signup', 'signup_user_02_complete');
 
-<<<<<<< HEAD
                 client.loginByEmail(this.props.domain, this.state.user.email, this.state.user.password,
                     function(data) {
                         UserStore.setLastDomain(this.props.domain);
@@ -60,19 +59,6 @@
                         if (err.message == "Login failed because email address has not been verified") {
                             window.location.href = "/verify?email="+ encodeURIComponent(this.state.user.email) + "&domain=" + encodeURIComponent(this.props.domain);
                         } else {
-=======
-                if (data.email_verified) {
-                    client.loginByEmail(this.props.domain, this.state.user.email, this.state.user.password,
-                        function(data) {
-                            UserStore.setLastDomain(this.props.domain);
-                            UserStore.setLastEmail(this.state.user.email);
-                            UserStore.setCurrentUser(data);
-                            if (this.props.hash > 0)
-                                BrowserStore.setGlobalItem(this.props.hash, {wizard: "finished"});
-                            window.location.href = '/channels/town-square';
-                        }.bind(this),
-                        function(err) {
->>>>>>> 38f9e140
                             this.state.server_error = err.message;
                             this.setState(this.state);
                         }
