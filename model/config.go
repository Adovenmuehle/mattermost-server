// Copyright (c) 2015-present Mattermost, Inc. All Rights Reserved.
// See LICENSE.txt for license information.

package model

import (
	"crypto/tls"
	"encoding/json"
	"io"
	"math"
	"net"
	"net/http"
	"net/url"
	"os"
	"regexp"
	"strconv"
	"strings"
	"time"

	"github.com/mattermost/ldap"
)

const (
	CONN_SECURITY_NONE     = ""
	CONN_SECURITY_PLAIN    = "PLAIN"
	CONN_SECURITY_TLS      = "TLS"
	CONN_SECURITY_STARTTLS = "STARTTLS"

	IMAGE_DRIVER_LOCAL = "local"
	IMAGE_DRIVER_S3    = "amazons3"

	DATABASE_DRIVER_SQLITE   = "sqlite3"
	DATABASE_DRIVER_MYSQL    = "mysql"
	DATABASE_DRIVER_POSTGRES = "postgres"

	MINIO_ACCESS_KEY = "minioaccesskey"
	MINIO_SECRET_KEY = "miniosecretkey"
	MINIO_BUCKET     = "mattermost-test"

	PASSWORD_MAXIMUM_LENGTH = 64
	PASSWORD_MINIMUM_LENGTH = 5

	SERVICE_GITLAB    = "gitlab"
	SERVICE_GOOGLE    = "google"
	SERVICE_OFFICE365 = "office365"

	GENERIC_NO_CHANNEL_NOTIFICATION = "generic_no_channel"
	GENERIC_NOTIFICATION            = "generic"
	GENERIC_NOTIFICATION_SERVER     = "https://push-test.mattermost.com"
	FULL_NOTIFICATION               = "full"
	ID_LOADED_NOTIFICATION          = "id_loaded"

	DIRECT_MESSAGE_ANY  = "any"
	DIRECT_MESSAGE_TEAM = "team"

	SHOW_USERNAME          = "username"
	SHOW_NICKNAME_FULLNAME = "nickname_full_name"
	SHOW_FULLNAME          = "full_name"

	PERMISSIONS_ALL           = "all"
	PERMISSIONS_CHANNEL_ADMIN = "channel_admin"
	PERMISSIONS_TEAM_ADMIN    = "team_admin"
	PERMISSIONS_SYSTEM_ADMIN  = "system_admin"

	FAKE_SETTING = "********************************"

	RESTRICT_EMOJI_CREATION_ALL          = "all"
	RESTRICT_EMOJI_CREATION_ADMIN        = "admin"
	RESTRICT_EMOJI_CREATION_SYSTEM_ADMIN = "system_admin"

	PERMISSIONS_DELETE_POST_ALL          = "all"
	PERMISSIONS_DELETE_POST_TEAM_ADMIN   = "team_admin"
	PERMISSIONS_DELETE_POST_SYSTEM_ADMIN = "system_admin"

	ALLOW_EDIT_POST_ALWAYS     = "always"
	ALLOW_EDIT_POST_NEVER      = "never"
	ALLOW_EDIT_POST_TIME_LIMIT = "time_limit"

	GROUP_UNREAD_CHANNELS_DISABLED    = "disabled"
	GROUP_UNREAD_CHANNELS_DEFAULT_ON  = "default_on"
	GROUP_UNREAD_CHANNELS_DEFAULT_OFF = "default_off"

	EMAIL_BATCHING_BUFFER_SIZE = 256
	EMAIL_BATCHING_INTERVAL    = 30

	EMAIL_NOTIFICATION_CONTENTS_FULL    = "full"
	EMAIL_NOTIFICATION_CONTENTS_GENERIC = "generic"

	SITENAME_MAX_LENGTH = 30

	SERVICE_SETTINGS_DEFAULT_SITE_URL           = "http://localhost:8065"
	SERVICE_SETTINGS_DEFAULT_TLS_CERT_FILE      = ""
	SERVICE_SETTINGS_DEFAULT_TLS_KEY_FILE       = ""
	SERVICE_SETTINGS_DEFAULT_READ_TIMEOUT       = 300
	SERVICE_SETTINGS_DEFAULT_WRITE_TIMEOUT      = 300
	SERVICE_SETTINGS_DEFAULT_IDLE_TIMEOUT       = 60
	SERVICE_SETTINGS_DEFAULT_MAX_LOGIN_ATTEMPTS = 10
	SERVICE_SETTINGS_DEFAULT_ALLOW_CORS_FROM    = ""
	SERVICE_SETTINGS_DEFAULT_LISTEN_AND_ADDRESS = ":8065"
	SERVICE_SETTINGS_DEFAULT_GFYCAT_API_KEY     = "2_KtH_W5"
	SERVICE_SETTINGS_DEFAULT_GFYCAT_API_SECRET  = "3wLVZPiswc3DnaiaFoLkDvB4X0IV6CpMkj4tf2inJRsBY6-FnkT08zGmppWFgeof"

	TEAM_SETTINGS_DEFAULT_SITE_NAME                = "Mattermost"
	TEAM_SETTINGS_DEFAULT_MAX_USERS_PER_TEAM       = 50
	TEAM_SETTINGS_DEFAULT_CUSTOM_BRAND_TEXT        = ""
	TEAM_SETTINGS_DEFAULT_CUSTOM_DESCRIPTION_TEXT  = ""
	TEAM_SETTINGS_DEFAULT_USER_STATUS_AWAY_TIMEOUT = 300

	SQL_SETTINGS_DEFAULT_DATA_SOURCE = "mmuser:mostest@tcp(localhost:3306)/mattermost_test?charset=utf8mb4,utf8&readTimeout=30s&writeTimeout=30s"

	FILE_SETTINGS_DEFAULT_DIRECTORY = "./data/"

	EMAIL_SETTINGS_DEFAULT_FEEDBACK_ORGANIZATION = ""

	SUPPORT_SETTINGS_DEFAULT_TERMS_OF_SERVICE_LINK = "https://about.mattermost.com/default-terms/"
	SUPPORT_SETTINGS_DEFAULT_PRIVACY_POLICY_LINK   = "https://about.mattermost.com/default-privacy-policy/"
	SUPPORT_SETTINGS_DEFAULT_ABOUT_LINK            = "https://about.mattermost.com/default-about/"
	SUPPORT_SETTINGS_DEFAULT_HELP_LINK             = "https://about.mattermost.com/default-help/"
	SUPPORT_SETTINGS_DEFAULT_REPORT_A_PROBLEM_LINK = "https://about.mattermost.com/default-report-a-problem/"
	SUPPORT_SETTINGS_DEFAULT_SUPPORT_EMAIL         = "feedback@mattermost.com"
	SUPPORT_SETTINGS_DEFAULT_RE_ACCEPTANCE_PERIOD  = 365

	LDAP_SETTINGS_DEFAULT_FIRST_NAME_ATTRIBUTE         = ""
	LDAP_SETTINGS_DEFAULT_LAST_NAME_ATTRIBUTE          = ""
	LDAP_SETTINGS_DEFAULT_EMAIL_ATTRIBUTE              = ""
	LDAP_SETTINGS_DEFAULT_USERNAME_ATTRIBUTE           = ""
	LDAP_SETTINGS_DEFAULT_NICKNAME_ATTRIBUTE           = ""
	LDAP_SETTINGS_DEFAULT_ID_ATTRIBUTE                 = ""
	LDAP_SETTINGS_DEFAULT_POSITION_ATTRIBUTE           = ""
	LDAP_SETTINGS_DEFAULT_LOGIN_FIELD_NAME             = ""
	LDAP_SETTINGS_DEFAULT_GROUP_DISPLAY_NAME_ATTRIBUTE = ""
	LDAP_SETTINGS_DEFAULT_GROUP_ID_ATTRIBUTE           = ""

	SAML_SETTINGS_DEFAULT_ID_ATTRIBUTE         = ""
	SAML_SETTINGS_DEFAULT_GUEST_ATTRIBUTE      = ""
	SAML_SETTINGS_DEFAULT_ADMIN_ATTRIBUTE      = ""
	SAML_SETTINGS_DEFAULT_FIRST_NAME_ATTRIBUTE = ""
	SAML_SETTINGS_DEFAULT_LAST_NAME_ATTRIBUTE  = ""
	SAML_SETTINGS_DEFAULT_EMAIL_ATTRIBUTE      = ""
	SAML_SETTINGS_DEFAULT_USERNAME_ATTRIBUTE   = ""
	SAML_SETTINGS_DEFAULT_NICKNAME_ATTRIBUTE   = ""
	SAML_SETTINGS_DEFAULT_LOCALE_ATTRIBUTE     = ""
	SAML_SETTINGS_DEFAULT_POSITION_ATTRIBUTE   = ""

	SAML_SETTINGS_SIGNATURE_ALGORITHM_SHA1    = "RSAwithSHA1"
	SAML_SETTINGS_SIGNATURE_ALGORITHM_SHA256  = "RSAwithSHA256"
	SAML_SETTINGS_SIGNATURE_ALGORITHM_SHA512  = "RSAwithSHA512"
	SAML_SETTINGS_DEFAULT_SIGNATURE_ALGORITHM = SAML_SETTINGS_SIGNATURE_ALGORITHM_SHA1

	SAML_SETTINGS_CANONICAL_ALGORITHM_C14N    = "Canonical1.0"
	SAML_SETTINGS_CANONICAL_ALGORITHM_C14N11  = "Canonical1.1"
	SAML_SETTINGS_DEFAULT_CANONICAL_ALGORITHM = SAML_SETTINGS_CANONICAL_ALGORITHM_C14N

	NATIVEAPP_SETTINGS_DEFAULT_APP_DOWNLOAD_LINK         = "https://mattermost.com/download/#mattermostApps"
	NATIVEAPP_SETTINGS_DEFAULT_ANDROID_APP_DOWNLOAD_LINK = "https://about.mattermost.com/mattermost-android-app/"
	NATIVEAPP_SETTINGS_DEFAULT_IOS_APP_DOWNLOAD_LINK     = "https://about.mattermost.com/mattermost-ios-app/"

	EXPERIMENTAL_SETTINGS_DEFAULT_LINK_METADATA_TIMEOUT_MILLISECONDS = 5000

	ANALYTICS_SETTINGS_DEFAULT_MAX_USERS_FOR_STATISTICS = 2500

	ANNOUNCEMENT_SETTINGS_DEFAULT_BANNER_COLOR      = "#f2a93b"
	ANNOUNCEMENT_SETTINGS_DEFAULT_BANNER_TEXT_COLOR = "#333333"

	TEAM_SETTINGS_DEFAULT_TEAM_TEXT = "default"

	ELASTICSEARCH_SETTINGS_DEFAULT_CONNECTION_URL                    = "http://localhost:9200"
	ELASTICSEARCH_SETTINGS_DEFAULT_USERNAME                          = "elastic"
	ELASTICSEARCH_SETTINGS_DEFAULT_PASSWORD                          = "changeme"
	ELASTICSEARCH_SETTINGS_DEFAULT_POST_INDEX_REPLICAS               = 1
	ELASTICSEARCH_SETTINGS_DEFAULT_POST_INDEX_SHARDS                 = 1
	ELASTICSEARCH_SETTINGS_DEFAULT_CHANNEL_INDEX_REPLICAS            = 1
	ELASTICSEARCH_SETTINGS_DEFAULT_CHANNEL_INDEX_SHARDS              = 1
	ELASTICSEARCH_SETTINGS_DEFAULT_USER_INDEX_REPLICAS               = 1
	ELASTICSEARCH_SETTINGS_DEFAULT_USER_INDEX_SHARDS                 = 1
	ELASTICSEARCH_SETTINGS_DEFAULT_AGGREGATE_POSTS_AFTER_DAYS        = 365
	ELASTICSEARCH_SETTINGS_DEFAULT_POSTS_AGGREGATOR_JOB_START_TIME   = "03:00"
	ELASTICSEARCH_SETTINGS_DEFAULT_INDEX_PREFIX                      = ""
	ELASTICSEARCH_SETTINGS_DEFAULT_LIVE_INDEXING_BATCH_SIZE          = 1
	ELASTICSEARCH_SETTINGS_DEFAULT_BULK_INDEXING_TIME_WINDOW_SECONDS = 3600
	ELASTICSEARCH_SETTINGS_DEFAULT_REQUEST_TIMEOUT_SECONDS           = 30

	DATA_RETENTION_SETTINGS_DEFAULT_MESSAGE_RETENTION_DAYS  = 365
	DATA_RETENTION_SETTINGS_DEFAULT_FILE_RETENTION_DAYS     = 365
	DATA_RETENTION_SETTINGS_DEFAULT_DELETION_JOB_START_TIME = "02:00"

	PLUGIN_SETTINGS_DEFAULT_DIRECTORY          = "./plugins"
	PLUGIN_SETTINGS_DEFAULT_CLIENT_DIRECTORY   = "./client/plugins"
	PLUGIN_SETTINGS_DEFAULT_ENABLE_MARKETPLACE = true
	PLUGIN_SETTINGS_DEFAULT_MARKETPLACE_URL    = "https://api.integrations.mattermost.com"
	PLUGIN_SETTINGS_OLD_MARKETPLACE_URL        = "https://marketplace.integrations.mattermost.com"

	COMPLIANCE_EXPORT_TYPE_CSV             = "csv"
	COMPLIANCE_EXPORT_TYPE_ACTIANCE        = "actiance"
	COMPLIANCE_EXPORT_TYPE_GLOBALRELAY     = "globalrelay"
	COMPLIANCE_EXPORT_TYPE_GLOBALRELAY_ZIP = "globalrelay-zip"
	GLOBALRELAY_CUSTOMER_TYPE_A9           = "A9"
	GLOBALRELAY_CUSTOMER_TYPE_A10          = "A10"

	CLIENT_SIDE_CERT_CHECK_PRIMARY_AUTH   = "primary"
	CLIENT_SIDE_CERT_CHECK_SECONDARY_AUTH = "secondary"

	IMAGE_PROXY_TYPE_LOCAL      = "local"
	IMAGE_PROXY_TYPE_ATMOS_CAMO = "atmos/camo"

	GOOGLE_SETTINGS_DEFAULT_SCOPE             = "profile email"
	GOOGLE_SETTINGS_DEFAULT_AUTH_ENDPOINT     = "https://accounts.google.com/o/oauth2/v2/auth"
	GOOGLE_SETTINGS_DEFAULT_TOKEN_ENDPOINT    = "https://www.googleapis.com/oauth2/v4/token"
	GOOGLE_SETTINGS_DEFAULT_USER_API_ENDPOINT = "https://people.googleapis.com/v1/people/me?personFields=names,emailAddresses,nicknames,metadata"

	OFFICE365_SETTINGS_DEFAULT_SCOPE             = "User.Read"
	OFFICE365_SETTINGS_DEFAULT_AUTH_ENDPOINT     = "https://login.microsoftonline.com/common/oauth2/v2.0/authorize"
	OFFICE365_SETTINGS_DEFAULT_TOKEN_ENDPOINT    = "https://login.microsoftonline.com/common/oauth2/v2.0/token"
	OFFICE365_SETTINGS_DEFAULT_USER_API_ENDPOINT = "https://graph.microsoft.com/v1.0/me"
)

var ServerTLSSupportedCiphers = map[string]uint16{
	"TLS_RSA_WITH_RC4_128_SHA":                tls.TLS_RSA_WITH_RC4_128_SHA,
	"TLS_RSA_WITH_3DES_EDE_CBC_SHA":           tls.TLS_RSA_WITH_3DES_EDE_CBC_SHA,
	"TLS_RSA_WITH_AES_128_CBC_SHA":            tls.TLS_RSA_WITH_AES_128_CBC_SHA,
	"TLS_RSA_WITH_AES_256_CBC_SHA":            tls.TLS_RSA_WITH_AES_256_CBC_SHA,
	"TLS_RSA_WITH_AES_128_CBC_SHA256":         tls.TLS_RSA_WITH_AES_128_CBC_SHA256,
	"TLS_RSA_WITH_AES_128_GCM_SHA256":         tls.TLS_RSA_WITH_AES_128_GCM_SHA256,
	"TLS_RSA_WITH_AES_256_GCM_SHA384":         tls.TLS_RSA_WITH_AES_256_GCM_SHA384,
	"TLS_ECDHE_ECDSA_WITH_RC4_128_SHA":        tls.TLS_ECDHE_ECDSA_WITH_RC4_128_SHA,
	"TLS_ECDHE_ECDSA_WITH_AES_128_CBC_SHA":    tls.TLS_ECDHE_ECDSA_WITH_AES_128_CBC_SHA,
	"TLS_ECDHE_ECDSA_WITH_AES_256_CBC_SHA":    tls.TLS_ECDHE_ECDSA_WITH_AES_256_CBC_SHA,
	"TLS_ECDHE_RSA_WITH_RC4_128_SHA":          tls.TLS_ECDHE_RSA_WITH_RC4_128_SHA,
	"TLS_ECDHE_RSA_WITH_3DES_EDE_CBC_SHA":     tls.TLS_ECDHE_RSA_WITH_3DES_EDE_CBC_SHA,
	"TLS_ECDHE_RSA_WITH_AES_128_CBC_SHA":      tls.TLS_ECDHE_RSA_WITH_AES_128_CBC_SHA,
	"TLS_ECDHE_RSA_WITH_AES_256_CBC_SHA":      tls.TLS_ECDHE_RSA_WITH_AES_256_CBC_SHA,
	"TLS_ECDHE_ECDSA_WITH_AES_128_CBC_SHA256": tls.TLS_ECDHE_ECDSA_WITH_AES_128_CBC_SHA256,
	"TLS_ECDHE_RSA_WITH_AES_128_CBC_SHA256":   tls.TLS_ECDHE_RSA_WITH_AES_128_CBC_SHA256,
	"TLS_ECDHE_RSA_WITH_AES_128_GCM_SHA256":   tls.TLS_ECDHE_RSA_WITH_AES_128_GCM_SHA256,
	"TLS_ECDHE_ECDSA_WITH_AES_128_GCM_SHA256": tls.TLS_ECDHE_ECDSA_WITH_AES_128_GCM_SHA256,
	"TLS_ECDHE_RSA_WITH_AES_256_GCM_SHA384":   tls.TLS_ECDHE_RSA_WITH_AES_256_GCM_SHA384,
	"TLS_ECDHE_ECDSA_WITH_AES_256_GCM_SHA384": tls.TLS_ECDHE_ECDSA_WITH_AES_256_GCM_SHA384,
	"TLS_ECDHE_RSA_WITH_CHACHA20_POLY1305":    tls.TLS_ECDHE_RSA_WITH_CHACHA20_POLY1305,
	"TLS_ECDHE_ECDSA_WITH_CHACHA20_POLY1305":  tls.TLS_ECDHE_ECDSA_WITH_CHACHA20_POLY1305,
}

type ServiceSettings struct {
	SiteURL                                           *string  `restricted:"true"`
	WebsocketURL                                      *string  `restricted:"true"`
	LicenseFileLocation                               *string  `restricted:"true"`
	ListenAddress                                     *string  `restricted:"true"`
	ConnectionSecurity                                *string  `restricted:"true"`
	TLSCertFile                                       *string  `restricted:"true"`
	TLSKeyFile                                        *string  `restricted:"true"`
	TLSMinVer                                         *string  `restricted:"true"`
	TLSStrictTransport                                *bool    `restricted:"true"`
	TLSStrictTransportMaxAge                          *int64   `restricted:"true"`
	TLSOverwriteCiphers                               []string `restricted:"true"`
	UseLetsEncrypt                                    *bool    `restricted:"true"`
	LetsEncryptCertificateCacheFile                   *string  `restricted:"true"`
	Forward80To443                                    *bool    `restricted:"true"`
	TrustedProxyIPHeader                              []string `restricted:"true"`
	ReadTimeout                                       *int     `restricted:"true"`
	WriteTimeout                                      *int     `restricted:"true"`
	IdleTimeout                                       *int     `restricted:"true"`
	MaximumLoginAttempts                              *int     `restricted:"true"`
	GoroutineHealthThreshold                          *int     `restricted:"true"`
	GoogleDeveloperKey                                *string  `restricted:"true"`
	EnableOAuthServiceProvider                        *bool
	EnableIncomingWebhooks                            *bool
	EnableOutgoingWebhooks                            *bool
	EnableCommands                                    *bool
	DEPRECATED_DO_NOT_USE_EnableOnlyAdminIntegrations *bool `json:"EnableOnlyAdminIntegrations" mapstructure:"EnableOnlyAdminIntegrations"` // This field is deprecated and must not be used.
	EnablePostUsernameOverride                        *bool
	EnablePostIconOverride                            *bool
	EnableLinkPreviews                                *bool
	EnableTesting                                     *bool   `restricted:"true"`
	EnableDeveloper                                   *bool   `restricted:"true"`
	EnableOpenTracing                                 *bool   `restricted:"true"`
	EnableSecurityFixAlert                            *bool   `restricted:"true"`
	EnableInsecureOutgoingConnections                 *bool   `restricted:"true"`
	AllowedUntrustedInternalConnections               *string `restricted:"true"`
	EnableMultifactorAuthentication                   *bool
	EnforceMultifactorAuthentication                  *bool
	EnableUserAccessTokens                            *bool
	AllowCorsFrom                                     *string `restricted:"true"`
	CorsExposedHeaders                                *string `restricted:"true"`
	CorsAllowCredentials                              *bool   `restricted:"true"`
	CorsDebug                                         *bool   `restricted:"true"`
	AllowCookiesForSubdomains                         *bool   `restricted:"true"`
	SessionLengthWebInDays                            *int    `restricted:"true"`
	SessionLengthMobileInDays                         *int    `restricted:"true"`
	SessionLengthSSOInDays                            *int    `restricted:"true"`
	SessionCacheInMinutes                             *int    `restricted:"true"`
	SessionIdleTimeoutInMinutes                       *int    `restricted:"true"`
	WebsocketSecurePort                               *int    `restricted:"true"`
	WebsocketPort                                     *int    `restricted:"true"`
	WebserverMode                                     *string `restricted:"true"`
	EnableCustomEmoji                                 *bool
	EnableEmojiPicker                                 *bool
	EnableGifPicker                                   *bool
	GfycatApiKey                                      *string
	GfycatApiSecret                                   *string
	DEPRECATED_DO_NOT_USE_RestrictCustomEmojiCreation *string `json:"RestrictCustomEmojiCreation" mapstructure:"RestrictCustomEmojiCreation"` // This field is deprecated and must not be used.
	DEPRECATED_DO_NOT_USE_RestrictPostDelete          *string `json:"RestrictPostDelete" mapstructure:"RestrictPostDelete"`                   // This field is deprecated and must not be used.
	DEPRECATED_DO_NOT_USE_AllowEditPost               *string `json:"AllowEditPost" mapstructure:"AllowEditPost"`                             // This field is deprecated and must not be used.
	PostEditTimeLimit                                 *int
	TimeBetweenUserTypingUpdatesMilliseconds          *int64 `restricted:"true"`
	EnablePostSearch                                  *bool  `restricted:"true"`
	MinimumHashtagLength                              *int   `restricted:"true"`
	EnableUserTypingMessages                          *bool  `restricted:"true"`
	EnableChannelViewedMessages                       *bool  `restricted:"true"`
	EnableUserStatuses                                *bool  `restricted:"true"`
	ExperimentalEnableAuthenticationTransfer          *bool  `restricted:"true"`
	ClusterLogTimeoutMilliseconds                     *int   `restricted:"true"`
	CloseUnusedDirectMessages                         *bool
	EnablePreviewFeatures                             *bool
	EnableTutorial                                    *bool
	ExperimentalEnableDefaultChannelLeaveJoinMessages *bool
	ExperimentalGroupUnreadChannels                   *string
	ExperimentalChannelOrganization                   *bool
	ExperimentalChannelSidebarOrganization            *string
	DEPRECATED_DO_NOT_USE_ImageProxyType              *string `json:"ImageProxyType" mapstructure:"ImageProxyType"`       // This field is deprecated and must not be used.
	DEPRECATED_DO_NOT_USE_ImageProxyURL               *string `json:"ImageProxyURL" mapstructure:"ImageProxyURL"`         // This field is deprecated and must not be used.
	DEPRECATED_DO_NOT_USE_ImageProxyOptions           *string `json:"ImageProxyOptions" mapstructure:"ImageProxyOptions"` // This field is deprecated and must not be used.
	EnableAPITeamDeletion                             *bool
	ExperimentalEnableHardenedMode                    *bool
	DisableLegacyMFA                                  *bool `restricted:"true"`
	ExperimentalStrictCSRFEnforcement                 *bool `restricted:"true"`
	EnableEmailInvitations                            *bool
	DisableBotsWhenOwnerIsDeactivated                 *bool `restricted:"true"`
	EnableBotAccountCreation                          *bool
	EnableSVGs                                        *bool
	EnableLatex                                       *bool
}

func (s *ServiceSettings) SetDefaults(isUpdate bool) {
	if s.EnableEmailInvitations == nil {
		// If the site URL is also not present then assume this is a clean install
		if s.SiteURL == nil {
			s.EnableEmailInvitations = NewBool(false)
		} else {
			s.EnableEmailInvitations = NewBool(true)
		}
	}

	if s.SiteURL == nil {
		if s.EnableDeveloper != nil && *s.EnableDeveloper {
			s.SiteURL = NewString(SERVICE_SETTINGS_DEFAULT_SITE_URL)
		} else {
			s.SiteURL = NewString("")
		}
	}

	if s.WebsocketURL == nil {
		s.WebsocketURL = NewString("")
	}

	if s.LicenseFileLocation == nil {
		s.LicenseFileLocation = NewString("")
	}

	if s.ListenAddress == nil {
		s.ListenAddress = NewString(SERVICE_SETTINGS_DEFAULT_LISTEN_AND_ADDRESS)
	}

	if s.EnableLinkPreviews == nil {
		s.EnableLinkPreviews = NewBool(false)
	}

	if s.EnableTesting == nil {
		s.EnableTesting = NewBool(false)
	}

	if s.EnableDeveloper == nil {
		s.EnableDeveloper = NewBool(false)
	}

	if s.EnableOpenTracing == nil {
		s.EnableOpenTracing = NewBool(false)
	}

	if s.EnableSecurityFixAlert == nil {
		s.EnableSecurityFixAlert = NewBool(true)
	}

	if s.EnableInsecureOutgoingConnections == nil {
		s.EnableInsecureOutgoingConnections = NewBool(false)
	}

	if s.AllowedUntrustedInternalConnections == nil {
		s.AllowedUntrustedInternalConnections = NewString("")
	}

	if s.EnableMultifactorAuthentication == nil {
		s.EnableMultifactorAuthentication = NewBool(false)
	}

	if s.EnforceMultifactorAuthentication == nil {
		s.EnforceMultifactorAuthentication = NewBool(false)
	}

	if s.EnableUserAccessTokens == nil {
		s.EnableUserAccessTokens = NewBool(false)
	}

	if s.GoroutineHealthThreshold == nil {
		s.GoroutineHealthThreshold = NewInt(-1)
	}

	if s.GoogleDeveloperKey == nil {
		s.GoogleDeveloperKey = NewString("")
	}

	if s.EnableOAuthServiceProvider == nil {
		s.EnableOAuthServiceProvider = NewBool(false)
	}

	if s.EnableIncomingWebhooks == nil {
		s.EnableIncomingWebhooks = NewBool(true)
	}

	if s.EnableIncomingWebhooks == nil {
		s.EnableIncomingWebhooks = NewBool(true)
	}

	if s.EnableOutgoingWebhooks == nil {
		s.EnableOutgoingWebhooks = NewBool(true)
	}

	if s.ConnectionSecurity == nil {
		s.ConnectionSecurity = NewString("")
	}

	if s.TLSKeyFile == nil {
		s.TLSKeyFile = NewString(SERVICE_SETTINGS_DEFAULT_TLS_KEY_FILE)
	}

	if s.TLSCertFile == nil {
		s.TLSCertFile = NewString(SERVICE_SETTINGS_DEFAULT_TLS_CERT_FILE)
	}

	if s.TLSMinVer == nil {
		s.TLSMinVer = NewString("1.2")
	}

	if s.TLSStrictTransport == nil {
		s.TLSStrictTransport = NewBool(false)
	}

	if s.TLSStrictTransportMaxAge == nil {
		s.TLSStrictTransportMaxAge = NewInt64(63072000)
	}

	if s.TLSOverwriteCiphers == nil {
		s.TLSOverwriteCiphers = []string{}
	}

	if s.UseLetsEncrypt == nil {
		s.UseLetsEncrypt = NewBool(false)
	}

	if s.LetsEncryptCertificateCacheFile == nil {
		s.LetsEncryptCertificateCacheFile = NewString("./config/letsencrypt.cache")
	}

	if s.ReadTimeout == nil {
		s.ReadTimeout = NewInt(SERVICE_SETTINGS_DEFAULT_READ_TIMEOUT)
	}

	if s.WriteTimeout == nil {
		s.WriteTimeout = NewInt(SERVICE_SETTINGS_DEFAULT_WRITE_TIMEOUT)
	}

	if s.IdleTimeout == nil {
		s.IdleTimeout = NewInt(SERVICE_SETTINGS_DEFAULT_IDLE_TIMEOUT)
	}

	if s.MaximumLoginAttempts == nil {
		s.MaximumLoginAttempts = NewInt(SERVICE_SETTINGS_DEFAULT_MAX_LOGIN_ATTEMPTS)
	}

	if s.Forward80To443 == nil {
		s.Forward80To443 = NewBool(false)
	}

	if isUpdate {
		// When updating an existing configuration, ensure that defaults are set.
		if s.TrustedProxyIPHeader == nil {
			s.TrustedProxyIPHeader = []string{HEADER_FORWARDED, HEADER_REAL_IP}
		}
	} else {
		// When generating a blank configuration, leave the list empty.
		s.TrustedProxyIPHeader = []string{}
	}

	if s.TimeBetweenUserTypingUpdatesMilliseconds == nil {
		s.TimeBetweenUserTypingUpdatesMilliseconds = NewInt64(5000)
	}

	if s.EnablePostSearch == nil {
		s.EnablePostSearch = NewBool(true)
	}

	if s.MinimumHashtagLength == nil {
		s.MinimumHashtagLength = NewInt(3)
	}

	if s.EnableUserTypingMessages == nil {
		s.EnableUserTypingMessages = NewBool(true)
	}

	if s.EnableChannelViewedMessages == nil {
		s.EnableChannelViewedMessages = NewBool(true)
	}

	if s.EnableUserStatuses == nil {
		s.EnableUserStatuses = NewBool(true)
	}

	if s.ClusterLogTimeoutMilliseconds == nil {
		s.ClusterLogTimeoutMilliseconds = NewInt(2000)
	}

	if s.CloseUnusedDirectMessages == nil {
		s.CloseUnusedDirectMessages = NewBool(false)
	}

	if s.EnableTutorial == nil {
		s.EnableTutorial = NewBool(true)
	}

	if s.SessionLengthWebInDays == nil {
		s.SessionLengthWebInDays = NewInt(180)
	}

	if s.SessionLengthMobileInDays == nil {
		s.SessionLengthMobileInDays = NewInt(180)
	}

	if s.SessionLengthSSOInDays == nil {
		s.SessionLengthSSOInDays = NewInt(30)
	}

	if s.SessionCacheInMinutes == nil {
		s.SessionCacheInMinutes = NewInt(10)
	}

	if s.SessionIdleTimeoutInMinutes == nil {
		s.SessionIdleTimeoutInMinutes = NewInt(43200)
	}

	if s.EnableCommands == nil {
		s.EnableCommands = NewBool(true)
	}

	if s.DEPRECATED_DO_NOT_USE_EnableOnlyAdminIntegrations == nil {
		s.DEPRECATED_DO_NOT_USE_EnableOnlyAdminIntegrations = NewBool(true)
	}

	if s.EnablePostUsernameOverride == nil {
		s.EnablePostUsernameOverride = NewBool(false)
	}

	if s.EnablePostIconOverride == nil {
		s.EnablePostIconOverride = NewBool(false)
	}

	if s.WebsocketPort == nil {
		s.WebsocketPort = NewInt(80)
	}

	if s.WebsocketSecurePort == nil {
		s.WebsocketSecurePort = NewInt(443)
	}

	if s.AllowCorsFrom == nil {
		s.AllowCorsFrom = NewString(SERVICE_SETTINGS_DEFAULT_ALLOW_CORS_FROM)
	}

	if s.CorsExposedHeaders == nil {
		s.CorsExposedHeaders = NewString("")
	}

	if s.CorsAllowCredentials == nil {
		s.CorsAllowCredentials = NewBool(false)
	}

	if s.CorsDebug == nil {
		s.CorsDebug = NewBool(false)
	}

	if s.AllowCookiesForSubdomains == nil {
		s.AllowCookiesForSubdomains = NewBool(false)
	}

	if s.WebserverMode == nil {
		s.WebserverMode = NewString("gzip")
	} else if *s.WebserverMode == "regular" {
		*s.WebserverMode = "gzip"
	}

	if s.EnableCustomEmoji == nil {
		s.EnableCustomEmoji = NewBool(false)
	}

	if s.EnableEmojiPicker == nil {
		s.EnableEmojiPicker = NewBool(true)
	}

	if s.EnableGifPicker == nil {
		s.EnableGifPicker = NewBool(false)
	}

	if s.GfycatApiKey == nil || *s.GfycatApiKey == "" {
		s.GfycatApiKey = NewString(SERVICE_SETTINGS_DEFAULT_GFYCAT_API_KEY)
	}

	if s.GfycatApiSecret == nil || *s.GfycatApiSecret == "" {
		s.GfycatApiSecret = NewString(SERVICE_SETTINGS_DEFAULT_GFYCAT_API_SECRET)
	}

	if s.DEPRECATED_DO_NOT_USE_RestrictCustomEmojiCreation == nil {
		s.DEPRECATED_DO_NOT_USE_RestrictCustomEmojiCreation = NewString(RESTRICT_EMOJI_CREATION_ALL)
	}

	if s.DEPRECATED_DO_NOT_USE_RestrictPostDelete == nil {
		s.DEPRECATED_DO_NOT_USE_RestrictPostDelete = NewString(PERMISSIONS_DELETE_POST_ALL)
	}

	if s.DEPRECATED_DO_NOT_USE_AllowEditPost == nil {
		s.DEPRECATED_DO_NOT_USE_AllowEditPost = NewString(ALLOW_EDIT_POST_ALWAYS)
	}

	if s.ExperimentalEnableAuthenticationTransfer == nil {
		s.ExperimentalEnableAuthenticationTransfer = NewBool(true)
	}

	if s.PostEditTimeLimit == nil {
		s.PostEditTimeLimit = NewInt(-1)
	}

	if s.EnablePreviewFeatures == nil {
		s.EnablePreviewFeatures = NewBool(true)
	}

	if s.ExperimentalEnableDefaultChannelLeaveJoinMessages == nil {
		s.ExperimentalEnableDefaultChannelLeaveJoinMessages = NewBool(true)
	}

	if s.ExperimentalGroupUnreadChannels == nil {
		s.ExperimentalGroupUnreadChannels = NewString(GROUP_UNREAD_CHANNELS_DISABLED)
	} else if *s.ExperimentalGroupUnreadChannels == "0" {
		s.ExperimentalGroupUnreadChannels = NewString(GROUP_UNREAD_CHANNELS_DISABLED)
	} else if *s.ExperimentalGroupUnreadChannels == "1" {
		s.ExperimentalGroupUnreadChannels = NewString(GROUP_UNREAD_CHANNELS_DEFAULT_ON)
	}

	if s.ExperimentalChannelOrganization == nil {
		experimentalUnreadEnabled := *s.ExperimentalGroupUnreadChannels != GROUP_UNREAD_CHANNELS_DISABLED
		s.ExperimentalChannelOrganization = NewBool(experimentalUnreadEnabled)
	}

	if s.ExperimentalChannelSidebarOrganization == nil {
		s.ExperimentalChannelSidebarOrganization = NewString("disabled")
	}

	if s.DEPRECATED_DO_NOT_USE_ImageProxyType == nil {
		s.DEPRECATED_DO_NOT_USE_ImageProxyType = NewString("")
	}

	if s.DEPRECATED_DO_NOT_USE_ImageProxyURL == nil {
		s.DEPRECATED_DO_NOT_USE_ImageProxyURL = NewString("")
	}

	if s.DEPRECATED_DO_NOT_USE_ImageProxyOptions == nil {
		s.DEPRECATED_DO_NOT_USE_ImageProxyOptions = NewString("")
	}

	if s.EnableAPITeamDeletion == nil {
		s.EnableAPITeamDeletion = NewBool(false)
	}

	if s.ExperimentalEnableHardenedMode == nil {
		s.ExperimentalEnableHardenedMode = NewBool(false)
	}

	if s.DisableLegacyMFA == nil {
		s.DisableLegacyMFA = NewBool(!isUpdate)
	}

	if s.ExperimentalStrictCSRFEnforcement == nil {
		s.ExperimentalStrictCSRFEnforcement = NewBool(false)
	}

	if s.DisableBotsWhenOwnerIsDeactivated == nil {
		s.DisableBotsWhenOwnerIsDeactivated = NewBool(true)
	}

	if s.EnableBotAccountCreation == nil {
		s.EnableBotAccountCreation = NewBool(false)
	}

	if s.EnableSVGs == nil {
		if isUpdate {
			s.EnableSVGs = NewBool(true)
		} else {
			s.EnableSVGs = NewBool(false)
		}
	}

	if s.EnableLatex == nil {
		if isUpdate {
			s.EnableLatex = NewBool(true)
		} else {
			s.EnableLatex = NewBool(false)
		}
	}
}

type ClusterSettings struct {
	Enable                      *bool   `restricted:"true"`
	ClusterName                 *string `restricted:"true"`
	OverrideHostname            *string `restricted:"true"`
	NetworkInterface            *string `restricted:"true"`
	BindAddress                 *string `restricted:"true"`
	AdvertiseAddress            *string `restricted:"true"`
	UseIpAddress                *bool   `restricted:"true"`
	UseExperimentalGossip       *bool   `restricted:"true"`
	ReadOnlyConfig              *bool   `restricted:"true"`
	GossipPort                  *int    `restricted:"true"`
	StreamingPort               *int    `restricted:"true"`
	MaxIdleConns                *int    `restricted:"true"`
	MaxIdleConnsPerHost         *int    `restricted:"true"`
	IdleConnTimeoutMilliseconds *int    `restricted:"true"`
}

func (s *ClusterSettings) SetDefaults() {
	if s.Enable == nil {
		s.Enable = NewBool(false)
	}

	if s.ClusterName == nil {
		s.ClusterName = NewString("")
	}

	if s.OverrideHostname == nil {
		s.OverrideHostname = NewString("")
	}

	if s.NetworkInterface == nil {
		s.NetworkInterface = NewString("")
	}

	if s.BindAddress == nil {
		s.BindAddress = NewString("")
	}

	if s.AdvertiseAddress == nil {
		s.AdvertiseAddress = NewString("")
	}

	if s.UseIpAddress == nil {
		s.UseIpAddress = NewBool(true)
	}

	if s.UseExperimentalGossip == nil {
		s.UseExperimentalGossip = NewBool(false)
	}

	if s.ReadOnlyConfig == nil {
		s.ReadOnlyConfig = NewBool(true)
	}

	if s.GossipPort == nil {
		s.GossipPort = NewInt(8074)
	}

	if s.StreamingPort == nil {
		s.StreamingPort = NewInt(8075)
	}

	if s.MaxIdleConns == nil {
		s.MaxIdleConns = NewInt(100)
	}

	if s.MaxIdleConnsPerHost == nil {
		s.MaxIdleConnsPerHost = NewInt(128)
	}

	if s.IdleConnTimeoutMilliseconds == nil {
		s.IdleConnTimeoutMilliseconds = NewInt(90000)
	}
}

type MetricsSettings struct {
	Enable           *bool   `restricted:"true"`
	BlockProfileRate *int    `restricted:"true"`
	ListenAddress    *string `restricted:"true"`
}

func (s *MetricsSettings) SetDefaults() {
	if s.ListenAddress == nil {
		s.ListenAddress = NewString(":8067")
	}

	if s.Enable == nil {
		s.Enable = NewBool(false)
	}

	if s.BlockProfileRate == nil {
		s.BlockProfileRate = NewInt(0)
	}
}

type ExperimentalSettings struct {
	ClientSideCertEnable            *bool
	ClientSideCertCheck             *string
	EnableClickToReply              *bool  `restricted:"true"`
	LinkMetadataTimeoutMilliseconds *int64 `restricted:"true"`
	RestrictSystemAdmin             *bool  `restricted:"true"`
	UseNewSAMLLibrary               *bool
}

func (s *ExperimentalSettings) SetDefaults() {
	if s.ClientSideCertEnable == nil {
		s.ClientSideCertEnable = NewBool(false)
	}

	if s.ClientSideCertCheck == nil {
		s.ClientSideCertCheck = NewString(CLIENT_SIDE_CERT_CHECK_SECONDARY_AUTH)
	}

	if s.EnableClickToReply == nil {
		s.EnableClickToReply = NewBool(false)
	}

	if s.LinkMetadataTimeoutMilliseconds == nil {
		s.LinkMetadataTimeoutMilliseconds = NewInt64(EXPERIMENTAL_SETTINGS_DEFAULT_LINK_METADATA_TIMEOUT_MILLISECONDS)
	}

	if s.RestrictSystemAdmin == nil {
		s.RestrictSystemAdmin = NewBool(false)
	}
	if s.UseNewSAMLLibrary == nil {
		s.UseNewSAMLLibrary = NewBool(false)
	}
}

type AnalyticsSettings struct {
	MaxUsersForStatistics *int `restricted:"true"`
}

func (s *AnalyticsSettings) SetDefaults() {
	if s.MaxUsersForStatistics == nil {
		s.MaxUsersForStatistics = NewInt(ANALYTICS_SETTINGS_DEFAULT_MAX_USERS_FOR_STATISTICS)
	}
}

type SSOSettings struct {
	Enable          *bool
	Secret          *string
	Id              *string
	Scope           *string
	AuthEndpoint    *string
	TokenEndpoint   *string
	UserApiEndpoint *string
}

func (s *SSOSettings) setDefaults(scope, authEndpoint, tokenEndpoint, userApiEndpoint string) {
	if s.Enable == nil {
		s.Enable = NewBool(false)
	}

	if s.Secret == nil {
		s.Secret = NewString("")
	}

	if s.Id == nil {
		s.Id = NewString("")
	}

	if s.Scope == nil {
		s.Scope = NewString(scope)
	}

	if s.AuthEndpoint == nil {
		s.AuthEndpoint = NewString(authEndpoint)
	}

	if s.TokenEndpoint == nil {
		s.TokenEndpoint = NewString(tokenEndpoint)
	}

	if s.UserApiEndpoint == nil {
		s.UserApiEndpoint = NewString(userApiEndpoint)
	}
}

type Office365Settings struct {
	Enable          *bool
	Secret          *string
	Id              *string
	Scope           *string
	AuthEndpoint    *string
	TokenEndpoint   *string
	UserApiEndpoint *string
	DirectoryId     *string
}

func (s *Office365Settings) setDefaults() {
	if s.Enable == nil {
		s.Enable = NewBool(false)
	}

	if s.Id == nil {
		s.Id = NewString("")
	}

	if s.Secret == nil {
		s.Secret = NewString("")
	}

	if s.Scope == nil {
		s.Scope = NewString(OFFICE365_SETTINGS_DEFAULT_SCOPE)
	}

	if s.AuthEndpoint == nil {
		s.AuthEndpoint = NewString(OFFICE365_SETTINGS_DEFAULT_AUTH_ENDPOINT)
	}

	if s.TokenEndpoint == nil {
		s.TokenEndpoint = NewString(OFFICE365_SETTINGS_DEFAULT_TOKEN_ENDPOINT)
	}

	if s.UserApiEndpoint == nil {
		s.UserApiEndpoint = NewString(OFFICE365_SETTINGS_DEFAULT_USER_API_ENDPOINT)
	}

	if s.DirectoryId == nil {
		s.DirectoryId = NewString("")
	}
}

func (s *Office365Settings) SSOSettings() *SSOSettings {
	ssoSettings := SSOSettings{}
	ssoSettings.Enable = s.Enable
	ssoSettings.Secret = s.Secret
	ssoSettings.Id = s.Id
	ssoSettings.Scope = s.Scope
	ssoSettings.AuthEndpoint = s.AuthEndpoint
	ssoSettings.TokenEndpoint = s.TokenEndpoint
	ssoSettings.UserApiEndpoint = s.UserApiEndpoint
	return &ssoSettings
}

type SqlSettings struct {
	DriverName                  *string  `restricted:"true"`
	DataSource                  *string  `restricted:"true"`
	DataSourceReplicas          []string `restricted:"true"`
	DataSourceSearchReplicas    []string `restricted:"true"`
	MaxIdleConns                *int     `restricted:"true"`
	ConnMaxLifetimeMilliseconds *int     `restricted:"true"`
	MaxOpenConns                *int     `restricted:"true"`
	Trace                       *bool    `restricted:"true"`
	AtRestEncryptKey            *string  `restricted:"true"`
	QueryTimeout                *int     `restricted:"true"`
}

func (s *SqlSettings) SetDefaults(isUpdate bool) {
	if s.DriverName == nil {
		s.DriverName = NewString(DATABASE_DRIVER_MYSQL)
	}

	if s.DataSource == nil {
		s.DataSource = NewString(SQL_SETTINGS_DEFAULT_DATA_SOURCE)
	}

	if s.DataSourceReplicas == nil {
		s.DataSourceReplicas = []string{}
	}

	if s.DataSourceSearchReplicas == nil {
		s.DataSourceSearchReplicas = []string{}
	}

	if isUpdate {
		// When updating an existing configuration, ensure an encryption key has been specified.
		if s.AtRestEncryptKey == nil || len(*s.AtRestEncryptKey) == 0 {
			s.AtRestEncryptKey = NewString(NewRandomString(32))
		}
	} else {
		// When generating a blank configuration, leave this key empty to be generated on server start.
		s.AtRestEncryptKey = NewString("")
	}

	if s.MaxIdleConns == nil {
		s.MaxIdleConns = NewInt(20)
	}

	if s.MaxOpenConns == nil {
		s.MaxOpenConns = NewInt(300)
	}

	if s.ConnMaxLifetimeMilliseconds == nil {
		s.ConnMaxLifetimeMilliseconds = NewInt(3600000)
	}

	if s.Trace == nil {
		s.Trace = NewBool(false)
	}

	if s.QueryTimeout == nil {
		s.QueryTimeout = NewInt(30)
	}
}

type LogSettings struct {
	EnableConsole          *bool   `restricted:"true"`
	ConsoleLevel           *string `restricted:"true"`
	ConsoleJson            *bool   `restricted:"true"`
	EnableFile             *bool   `restricted:"true"`
	FileLevel              *string `restricted:"true"`
	FileJson               *bool   `restricted:"true"`
	FileLocation           *string `restricted:"true"`
	EnableWebhookDebugging *bool   `restricted:"true"`
	EnableDiagnostics      *bool   `restricted:"true"`
}

func (s *LogSettings) SetDefaults() {
	if s.EnableConsole == nil {
		s.EnableConsole = NewBool(true)
	}

	if s.ConsoleLevel == nil {
		s.ConsoleLevel = NewString("DEBUG")
	}

	if s.EnableFile == nil {
		s.EnableFile = NewBool(true)
	}

	if s.FileLevel == nil {
		s.FileLevel = NewString("INFO")
	}

	if s.FileLocation == nil {
		s.FileLocation = NewString("")
	}

	if s.EnableWebhookDebugging == nil {
		s.EnableWebhookDebugging = NewBool(true)
	}

	if s.EnableDiagnostics == nil {
		s.EnableDiagnostics = NewBool(true)
	}

	if s.ConsoleJson == nil {
		s.ConsoleJson = NewBool(true)
	}

	if s.FileJson == nil {
		s.FileJson = NewBool(true)
	}
}

type ExperimentalAuditSettings struct {
	SysLogEnabled      *bool   `restricted:"true"`
	SysLogIP           *string `restricted:"true"`
	SysLogPort         *int    `restricted:"true"`
	SysLogTag          *string `restricted:"true"`
	SysLogCert         *string `restricted:"true"`
	SysLogInsecure     *bool   `restricted:"true"`
	SysLogMaxQueueSize *int    `restricted:"true"`

	FileEnabled      *bool   `restricted:"true"`
	FileName         *string `restricted:"true"`
	FileMaxSizeMB    *int    `restricted:"true"`
	FileMaxAgeDays   *int    `restricted:"true"`
	FileMaxBackups   *int    `restricted:"true"`
	FileCompress     *bool   `restricted:"true"`
	FileMaxQueueSize *int    `restricted:"true"`
}

func (s *ExperimentalAuditSettings) SetDefaults() {
	if s.SysLogEnabled == nil {
		s.SysLogEnabled = NewBool(false)
	}

	if s.SysLogIP == nil {
		s.SysLogIP = NewString("localhost")
	}

	if s.SysLogPort == nil {
		s.SysLogPort = NewInt(6514)
	}

	if s.SysLogTag == nil {
		s.SysLogTag = NewString("")
	}

	if s.SysLogCert == nil {
		s.SysLogCert = NewString("")
	}

	if s.SysLogInsecure == nil {
		s.SysLogInsecure = NewBool(false)
	}

	if s.SysLogMaxQueueSize == nil {
		s.SysLogMaxQueueSize = NewInt(1000)
	}

	if s.FileEnabled == nil {
		s.FileEnabled = NewBool(false)
	}

	if s.FileName == nil {
		s.FileName = NewString("")
	}

	if s.FileMaxSizeMB == nil {
		s.FileMaxSizeMB = NewInt(100)
	}

	if s.FileMaxAgeDays == nil {
		s.FileMaxAgeDays = NewInt(0) // no limit on age
	}

	if s.FileMaxBackups == nil { // no limit on number of backups
		s.FileMaxBackups = NewInt(0)
	}

	if s.FileCompress == nil {
		s.FileCompress = NewBool(false)
	}

	if s.FileMaxQueueSize == nil {
		s.FileMaxQueueSize = NewInt(1000)
	}
}

type NotificationLogSettings struct {
	EnableConsole *bool   `restricted:"true"`
	ConsoleLevel  *string `restricted:"true"`
	ConsoleJson   *bool   `restricted:"true"`
	EnableFile    *bool   `restricted:"true"`
	FileLevel     *string `restricted:"true"`
	FileJson      *bool   `restricted:"true"`
	FileLocation  *string `restricted:"true"`
}

func (s *NotificationLogSettings) SetDefaults() {
	if s.EnableConsole == nil {
		s.EnableConsole = NewBool(true)
	}

	if s.ConsoleLevel == nil {
		s.ConsoleLevel = NewString("DEBUG")
	}

	if s.EnableFile == nil {
		s.EnableFile = NewBool(true)
	}

	if s.FileLevel == nil {
		s.FileLevel = NewString("INFO")
	}

	if s.FileLocation == nil {
		s.FileLocation = NewString("")
	}

	if s.ConsoleJson == nil {
		s.ConsoleJson = NewBool(true)
	}

	if s.FileJson == nil {
		s.FileJson = NewBool(true)
	}
}

type PasswordSettings struct {
	MinimumLength *int
	Lowercase     *bool
	Number        *bool
	Uppercase     *bool
	Symbol        *bool
}

func (s *PasswordSettings) SetDefaults() {
	if s.MinimumLength == nil {
		s.MinimumLength = NewInt(10)
	}

	if s.Lowercase == nil {
		s.Lowercase = NewBool(true)
	}

	if s.Number == nil {
		s.Number = NewBool(true)
	}

	if s.Uppercase == nil {
		s.Uppercase = NewBool(true)
	}

	if s.Symbol == nil {
		s.Symbol = NewBool(true)
	}
}

type FileSettings struct {
	EnableFileAttachments   *bool
	EnableMobileUpload      *bool
	EnableMobileDownload    *bool
	MaxFileSize             *int64
	DriverName              *string `restricted:"true"`
	Directory               *string `restricted:"true"`
	EnablePublicLink        *bool
	PublicLinkSalt          *string
	InitialFont             *string
	AmazonS3AccessKeyId     *string `restricted:"true"`
	AmazonS3SecretAccessKey *string `restricted:"true"`
	AmazonS3Bucket          *string `restricted:"true"`
	AmazonS3Region          *string `restricted:"true"`
	AmazonS3Endpoint        *string `restricted:"true"`
	AmazonS3SSL             *bool   `restricted:"true"`
	AmazonS3SignV2          *bool   `restricted:"true"`
	AmazonS3SSE             *bool   `restricted:"true"`
	AmazonS3Trace           *bool   `restricted:"true"`
}

func (s *FileSettings) SetDefaults(isUpdate bool) {
	if s.EnableFileAttachments == nil {
		s.EnableFileAttachments = NewBool(true)
	}

	if s.EnableMobileUpload == nil {
		s.EnableMobileUpload = NewBool(true)
	}

	if s.EnableMobileDownload == nil {
		s.EnableMobileDownload = NewBool(true)
	}

	if s.MaxFileSize == nil {
		s.MaxFileSize = NewInt64(52428800) // 50 MB
	}

	if s.DriverName == nil {
		s.DriverName = NewString(IMAGE_DRIVER_LOCAL)
	}

	if s.Directory == nil {
		s.Directory = NewString(FILE_SETTINGS_DEFAULT_DIRECTORY)
	}

	if s.EnablePublicLink == nil {
		s.EnablePublicLink = NewBool(false)
	}

	if isUpdate {
		// When updating an existing configuration, ensure link salt has been specified.
		if s.PublicLinkSalt == nil || len(*s.PublicLinkSalt) == 0 {
			s.PublicLinkSalt = NewString(NewRandomString(32))
		}
	} else {
		// When generating a blank configuration, leave link salt empty to be generated on server start.
		s.PublicLinkSalt = NewString("")
	}

	if s.InitialFont == nil {
		// Defaults to "nunito-bold.ttf"
		s.InitialFont = NewString("nunito-bold.ttf")
	}

	if s.AmazonS3AccessKeyId == nil {
		s.AmazonS3AccessKeyId = NewString("")
	}

	if s.AmazonS3SecretAccessKey == nil {
		s.AmazonS3SecretAccessKey = NewString("")
	}

	if s.AmazonS3Bucket == nil {
		s.AmazonS3Bucket = NewString("")
	}

	if s.AmazonS3Region == nil {
		s.AmazonS3Region = NewString("")
	}

	if s.AmazonS3Endpoint == nil || len(*s.AmazonS3Endpoint) == 0 {
		// Defaults to "s3.amazonaws.com"
		s.AmazonS3Endpoint = NewString("s3.amazonaws.com")
	}

	if s.AmazonS3SSL == nil {
		s.AmazonS3SSL = NewBool(true) // Secure by default.
	}

	if s.AmazonS3SignV2 == nil {
		s.AmazonS3SignV2 = new(bool)
		// Signature v2 is not enabled by default.
	}

	if s.AmazonS3SSE == nil {
		s.AmazonS3SSE = NewBool(false) // Not Encrypted by default.
	}

	if s.AmazonS3Trace == nil {
		s.AmazonS3Trace = NewBool(false)
	}
}

type EmailSettings struct {
	EnableSignUpWithEmail             *bool
	EnableSignInWithEmail             *bool
	EnableSignInWithUsername          *bool
	SendEmailNotifications            *bool
	UseChannelInEmailNotifications    *bool
	RequireEmailVerification          *bool
	FeedbackName                      *string
	FeedbackEmail                     *string
	ReplyToAddress                    *string
	FeedbackOrganization              *string
	EnableSMTPAuth                    *bool   `restricted:"true"`
	SMTPUsername                      *string `restricted:"true"`
	SMTPPassword                      *string `restricted:"true"`
	SMTPServer                        *string `restricted:"true"`
	SMTPPort                          *string `restricted:"true"`
	SMTPServerTimeout                 *int
	ConnectionSecurity                *string `restricted:"true"`
	SendPushNotifications             *bool
	PushNotificationServer            *string
	PushNotificationContents          *string
	EnableEmailBatching               *bool
	EmailBatchingBufferSize           *int
	EmailBatchingInterval             *int
	EnablePreviewModeBanner           *bool
	SkipServerCertificateVerification *bool `restricted:"true"`
	EmailNotificationContentsType     *string
	LoginButtonColor                  *string
	LoginButtonBorderColor            *string
	LoginButtonTextColor              *string
}

func (s *EmailSettings) SetDefaults(isUpdate bool) {
	if s.EnableSignUpWithEmail == nil {
		s.EnableSignUpWithEmail = NewBool(true)
	}

	if s.EnableSignInWithEmail == nil {
		s.EnableSignInWithEmail = NewBool(*s.EnableSignUpWithEmail)
	}

	if s.EnableSignInWithUsername == nil {
		s.EnableSignInWithUsername = NewBool(true)
	}

	if s.SendEmailNotifications == nil {
		s.SendEmailNotifications = NewBool(true)
	}

	if s.UseChannelInEmailNotifications == nil {
		s.UseChannelInEmailNotifications = NewBool(false)
	}

	if s.RequireEmailVerification == nil {
		s.RequireEmailVerification = NewBool(false)
	}

	if s.FeedbackName == nil {
		s.FeedbackName = NewString("")
	}

	if s.FeedbackEmail == nil {
		s.FeedbackEmail = NewString("test@example.com")
	}

	if s.ReplyToAddress == nil {
		s.ReplyToAddress = NewString("test@example.com")
	}

	if s.FeedbackOrganization == nil {
		s.FeedbackOrganization = NewString(EMAIL_SETTINGS_DEFAULT_FEEDBACK_ORGANIZATION)
	}

	if s.EnableSMTPAuth == nil {
		if s.ConnectionSecurity == nil || *s.ConnectionSecurity == CONN_SECURITY_NONE {
			s.EnableSMTPAuth = NewBool(false)
		} else {
			s.EnableSMTPAuth = NewBool(true)
		}
	}

	if s.SMTPUsername == nil {
		s.SMTPUsername = NewString("")
	}

	if s.SMTPPassword == nil {
		s.SMTPPassword = NewString("")
	}

	if s.SMTPServer == nil || len(*s.SMTPServer) == 0 {
		s.SMTPServer = NewString("localhost")
	}

	if s.SMTPPort == nil || len(*s.SMTPPort) == 0 {
		s.SMTPPort = NewString("10025")
	}

	if s.SMTPServerTimeout == nil || *s.SMTPServerTimeout == 0 {
		s.SMTPServerTimeout = NewInt(10)
	}

	if s.ConnectionSecurity == nil || *s.ConnectionSecurity == CONN_SECURITY_PLAIN {
		s.ConnectionSecurity = NewString(CONN_SECURITY_NONE)
	}

	if s.SendPushNotifications == nil {
		s.SendPushNotifications = NewBool(!isUpdate)
	}

	if s.PushNotificationServer == nil {
		if isUpdate {
			s.PushNotificationServer = NewString("")
		} else {
			s.PushNotificationServer = NewString(GENERIC_NOTIFICATION_SERVER)
		}
	}

	if s.PushNotificationContents == nil {
		s.PushNotificationContents = NewString(GENERIC_NOTIFICATION)
	}

	if s.EnableEmailBatching == nil {
		s.EnableEmailBatching = NewBool(false)
	}

	if s.EmailBatchingBufferSize == nil {
		s.EmailBatchingBufferSize = NewInt(EMAIL_BATCHING_BUFFER_SIZE)
	}

	if s.EmailBatchingInterval == nil {
		s.EmailBatchingInterval = NewInt(EMAIL_BATCHING_INTERVAL)
	}

	if s.EnablePreviewModeBanner == nil {
		s.EnablePreviewModeBanner = NewBool(true)
	}

	if s.EnableSMTPAuth == nil {
		if *s.ConnectionSecurity == CONN_SECURITY_NONE {
			s.EnableSMTPAuth = NewBool(false)
		} else {
			s.EnableSMTPAuth = NewBool(true)
		}
	}

	if *s.ConnectionSecurity == CONN_SECURITY_PLAIN {
		*s.ConnectionSecurity = CONN_SECURITY_NONE
	}

	if s.SkipServerCertificateVerification == nil {
		s.SkipServerCertificateVerification = NewBool(false)
	}

	if s.EmailNotificationContentsType == nil {
		s.EmailNotificationContentsType = NewString(EMAIL_NOTIFICATION_CONTENTS_FULL)
	}

	if s.LoginButtonColor == nil {
		s.LoginButtonColor = NewString("#0000")
	}

	if s.LoginButtonBorderColor == nil {
		s.LoginButtonBorderColor = NewString("#2389D7")
	}

	if s.LoginButtonTextColor == nil {
		s.LoginButtonTextColor = NewString("#2389D7")
	}
}

type RateLimitSettings struct {
	Enable           *bool  `restricted:"true"`
	PerSec           *int   `restricted:"true"`
	MaxBurst         *int   `restricted:"true"`
	MemoryStoreSize  *int   `restricted:"true"`
	VaryByRemoteAddr *bool  `restricted:"true"`
	VaryByUser       *bool  `restricted:"true"`
	VaryByHeader     string `restricted:"true"`
}

func (s *RateLimitSettings) SetDefaults() {
	if s.Enable == nil {
		s.Enable = NewBool(false)
	}

	if s.PerSec == nil {
		s.PerSec = NewInt(10)
	}

	if s.MaxBurst == nil {
		s.MaxBurst = NewInt(100)
	}

	if s.MemoryStoreSize == nil {
		s.MemoryStoreSize = NewInt(10000)
	}

	if s.VaryByRemoteAddr == nil {
		s.VaryByRemoteAddr = NewBool(true)
	}

	if s.VaryByUser == nil {
		s.VaryByUser = NewBool(false)
	}
}

type PrivacySettings struct {
	ShowEmailAddress *bool
	ShowFullName     *bool
}

func (s *PrivacySettings) setDefaults() {
	if s.ShowEmailAddress == nil {
		s.ShowEmailAddress = NewBool(true)
	}

	if s.ShowFullName == nil {
		s.ShowFullName = NewBool(true)
	}
}

type SupportSettings struct {
	TermsOfServiceLink                     *string `restricted:"true"`
	PrivacyPolicyLink                      *string `restricted:"true"`
	AboutLink                              *string `restricted:"true"`
	HelpLink                               *string `restricted:"true"`
	ReportAProblemLink                     *string `restricted:"true"`
	SupportEmail                           *string
	CustomTermsOfServiceEnabled            *bool
	CustomTermsOfServiceReAcceptancePeriod *int
}

func (s *SupportSettings) SetDefaults() {
	if !IsSafeLink(s.TermsOfServiceLink) {
		*s.TermsOfServiceLink = SUPPORT_SETTINGS_DEFAULT_TERMS_OF_SERVICE_LINK
	}

	if s.TermsOfServiceLink == nil {
		s.TermsOfServiceLink = NewString(SUPPORT_SETTINGS_DEFAULT_TERMS_OF_SERVICE_LINK)
	}

	if !IsSafeLink(s.PrivacyPolicyLink) {
		*s.PrivacyPolicyLink = ""
	}

	if s.PrivacyPolicyLink == nil {
		s.PrivacyPolicyLink = NewString(SUPPORT_SETTINGS_DEFAULT_PRIVACY_POLICY_LINK)
	}

	if !IsSafeLink(s.AboutLink) {
		*s.AboutLink = ""
	}

	if s.AboutLink == nil {
		s.AboutLink = NewString(SUPPORT_SETTINGS_DEFAULT_ABOUT_LINK)
	}

	if !IsSafeLink(s.HelpLink) {
		*s.HelpLink = ""
	}

	if s.HelpLink == nil {
		s.HelpLink = NewString(SUPPORT_SETTINGS_DEFAULT_HELP_LINK)
	}

	if !IsSafeLink(s.ReportAProblemLink) {
		*s.ReportAProblemLink = ""
	}

	if s.ReportAProblemLink == nil {
		s.ReportAProblemLink = NewString(SUPPORT_SETTINGS_DEFAULT_REPORT_A_PROBLEM_LINK)
	}

	if s.SupportEmail == nil {
		s.SupportEmail = NewString(SUPPORT_SETTINGS_DEFAULT_SUPPORT_EMAIL)
	}

	if s.CustomTermsOfServiceEnabled == nil {
		s.CustomTermsOfServiceEnabled = NewBool(false)
	}

	if s.CustomTermsOfServiceReAcceptancePeriod == nil {
		s.CustomTermsOfServiceReAcceptancePeriod = NewInt(SUPPORT_SETTINGS_DEFAULT_RE_ACCEPTANCE_PERIOD)
	}
}

type AnnouncementSettings struct {
	EnableBanner         *bool
	BannerText           *string
	BannerColor          *string
	BannerTextColor      *string
	AllowBannerDismissal *bool
}

func (s *AnnouncementSettings) SetDefaults() {
	if s.EnableBanner == nil {
		s.EnableBanner = NewBool(false)
	}

	if s.BannerText == nil {
		s.BannerText = NewString("")
	}

	if s.BannerColor == nil {
		s.BannerColor = NewString(ANNOUNCEMENT_SETTINGS_DEFAULT_BANNER_COLOR)
	}

	if s.BannerTextColor == nil {
		s.BannerTextColor = NewString(ANNOUNCEMENT_SETTINGS_DEFAULT_BANNER_TEXT_COLOR)
	}

	if s.AllowBannerDismissal == nil {
		s.AllowBannerDismissal = NewBool(true)
	}
}

type ThemeSettings struct {
	EnableThemeSelection *bool
	DefaultTheme         *string
	AllowCustomThemes    *bool
	AllowedThemes        []string
}

func (s *ThemeSettings) SetDefaults() {
	if s.EnableThemeSelection == nil {
		s.EnableThemeSelection = NewBool(true)
	}

	if s.DefaultTheme == nil {
		s.DefaultTheme = NewString(TEAM_SETTINGS_DEFAULT_TEAM_TEXT)
	}

	if s.AllowCustomThemes == nil {
		s.AllowCustomThemes = NewBool(true)
	}

	if s.AllowedThemes == nil {
		s.AllowedThemes = []string{}
	}
}

type TeamSettings struct {
	SiteName                                                  *string
	MaxUsersPerTeam                                           *int
	DEPRECATED_DO_NOT_USE_EnableTeamCreation                  *bool `json:"EnableTeamCreation" mapstructure:"EnableTeamCreation"` // This field is deprecated and must not be used.
	EnableUserCreation                                        *bool
	EnableOpenServer                                          *bool
	EnableUserDeactivation                                    *bool
	RestrictCreationToDomains                                 *string
	EnableCustomBrand                                         *bool
	CustomBrandText                                           *string
	CustomDescriptionText                                     *string
	RestrictDirectMessage                                     *string
	DEPRECATED_DO_NOT_USE_RestrictTeamInvite                  *string `json:"RestrictTeamInvite" mapstructure:"RestrictTeamInvite"`                                   // This field is deprecated and must not be used.
	DEPRECATED_DO_NOT_USE_RestrictPublicChannelManagement     *string `json:"RestrictPublicChannelManagement" mapstructure:"RestrictPublicChannelManagement"`         // This field is deprecated and must not be used.
	DEPRECATED_DO_NOT_USE_RestrictPrivateChannelManagement    *string `json:"RestrictPrivateChannelManagement" mapstructure:"RestrictPrivateChannelManagement"`       // This field is deprecated and must not be used.
	DEPRECATED_DO_NOT_USE_RestrictPublicChannelCreation       *string `json:"RestrictPublicChannelCreation" mapstructure:"RestrictPublicChannelCreation"`             // This field is deprecated and must not be used.
	DEPRECATED_DO_NOT_USE_RestrictPrivateChannelCreation      *string `json:"RestrictPrivateChannelCreation" mapstructure:"RestrictPrivateChannelCreation"`           // This field is deprecated and must not be used.
	DEPRECATED_DO_NOT_USE_RestrictPublicChannelDeletion       *string `json:"RestrictPublicChannelDeletion" mapstructure:"RestrictPublicChannelDeletion"`             // This field is deprecated and must not be used.
	DEPRECATED_DO_NOT_USE_RestrictPrivateChannelDeletion      *string `json:"RestrictPrivateChannelDeletion" mapstructure:"RestrictPrivateChannelDeletion"`           // This field is deprecated and must not be used.
	DEPRECATED_DO_NOT_USE_RestrictPrivateChannelManageMembers *string `json:"RestrictPrivateChannelManageMembers" mapstructure:"RestrictPrivateChannelManageMembers"` // This field is deprecated and must not be used.
	EnableXToLeaveChannelsFromLHS                             *bool
	UserStatusAwayTimeout                                     *int64
	MaxChannelsPerTeam                                        *int64
	MaxNotificationsPerChannel                                *int64
	EnableConfirmNotificationsToChannel                       *bool
	TeammateNameDisplay                                       *string
	ExperimentalViewArchivedChannels                          *bool
	ExperimentalEnableAutomaticReplies                        *bool
	ExperimentalHideTownSquareinLHS                           *bool
	ExperimentalTownSquareIsReadOnly                          *bool
	LockTeammateNameDisplay                                   *bool
	ExperimentalPrimaryTeam                                   *string
	ExperimentalDefaultChannels                               []string
}

func (s *TeamSettings) SetDefaults() {

	if s.SiteName == nil || *s.SiteName == "" {
		s.SiteName = NewString(TEAM_SETTINGS_DEFAULT_SITE_NAME)
	}

	if s.MaxUsersPerTeam == nil {
		s.MaxUsersPerTeam = NewInt(TEAM_SETTINGS_DEFAULT_MAX_USERS_PER_TEAM)
	}

	if s.DEPRECATED_DO_NOT_USE_EnableTeamCreation == nil {
		s.DEPRECATED_DO_NOT_USE_EnableTeamCreation = NewBool(true)
	}

	if s.EnableUserCreation == nil {
		s.EnableUserCreation = NewBool(true)
	}

	if s.EnableOpenServer == nil {
		s.EnableOpenServer = NewBool(false)
	}

	if s.RestrictCreationToDomains == nil {
		s.RestrictCreationToDomains = NewString("")
	}

	if s.EnableCustomBrand == nil {
		s.EnableCustomBrand = NewBool(false)
	}

	if s.EnableUserDeactivation == nil {
		s.EnableUserDeactivation = NewBool(false)
	}

	if s.CustomBrandText == nil {
		s.CustomBrandText = NewString(TEAM_SETTINGS_DEFAULT_CUSTOM_BRAND_TEXT)
	}

	if s.CustomDescriptionText == nil {
		s.CustomDescriptionText = NewString(TEAM_SETTINGS_DEFAULT_CUSTOM_DESCRIPTION_TEXT)
	}

	if s.RestrictDirectMessage == nil {
		s.RestrictDirectMessage = NewString(DIRECT_MESSAGE_ANY)
	}

	if s.DEPRECATED_DO_NOT_USE_RestrictTeamInvite == nil {
		s.DEPRECATED_DO_NOT_USE_RestrictTeamInvite = NewString(PERMISSIONS_ALL)
	}

	if s.DEPRECATED_DO_NOT_USE_RestrictPublicChannelManagement == nil {
		s.DEPRECATED_DO_NOT_USE_RestrictPublicChannelManagement = NewString(PERMISSIONS_ALL)
	}

	if s.DEPRECATED_DO_NOT_USE_RestrictPrivateChannelManagement == nil {
		s.DEPRECATED_DO_NOT_USE_RestrictPrivateChannelManagement = NewString(PERMISSIONS_ALL)
	}

	if s.DEPRECATED_DO_NOT_USE_RestrictPublicChannelCreation == nil {
		s.DEPRECATED_DO_NOT_USE_RestrictPublicChannelCreation = new(string)
		// If this setting does not exist, assume migration from <3.6, so use management setting as default.
		if *s.DEPRECATED_DO_NOT_USE_RestrictPublicChannelManagement == PERMISSIONS_CHANNEL_ADMIN {
			*s.DEPRECATED_DO_NOT_USE_RestrictPublicChannelCreation = PERMISSIONS_TEAM_ADMIN
		} else {
			*s.DEPRECATED_DO_NOT_USE_RestrictPublicChannelCreation = *s.DEPRECATED_DO_NOT_USE_RestrictPublicChannelManagement
		}
	}

	if s.DEPRECATED_DO_NOT_USE_RestrictPrivateChannelCreation == nil {
		// If this setting does not exist, assume migration from <3.6, so use management setting as default.
		if *s.DEPRECATED_DO_NOT_USE_RestrictPrivateChannelManagement == PERMISSIONS_CHANNEL_ADMIN {
			s.DEPRECATED_DO_NOT_USE_RestrictPrivateChannelCreation = NewString(PERMISSIONS_TEAM_ADMIN)
		} else {
			s.DEPRECATED_DO_NOT_USE_RestrictPrivateChannelCreation = NewString(*s.DEPRECATED_DO_NOT_USE_RestrictPrivateChannelManagement)
		}
	}

	if s.DEPRECATED_DO_NOT_USE_RestrictPublicChannelDeletion == nil {
		// If this setting does not exist, assume migration from <3.6, so use management setting as default.
		s.DEPRECATED_DO_NOT_USE_RestrictPublicChannelDeletion = NewString(*s.DEPRECATED_DO_NOT_USE_RestrictPublicChannelManagement)
	}

	if s.DEPRECATED_DO_NOT_USE_RestrictPrivateChannelDeletion == nil {
		// If this setting does not exist, assume migration from <3.6, so use management setting as default.
		s.DEPRECATED_DO_NOT_USE_RestrictPrivateChannelDeletion = NewString(*s.DEPRECATED_DO_NOT_USE_RestrictPrivateChannelManagement)
	}

	if s.DEPRECATED_DO_NOT_USE_RestrictPrivateChannelManageMembers == nil {
		s.DEPRECATED_DO_NOT_USE_RestrictPrivateChannelManageMembers = NewString(PERMISSIONS_ALL)
	}

	if s.EnableXToLeaveChannelsFromLHS == nil {
		s.EnableXToLeaveChannelsFromLHS = NewBool(false)
	}

	if s.UserStatusAwayTimeout == nil {
		s.UserStatusAwayTimeout = NewInt64(TEAM_SETTINGS_DEFAULT_USER_STATUS_AWAY_TIMEOUT)
	}

	if s.MaxChannelsPerTeam == nil {
		s.MaxChannelsPerTeam = NewInt64(2000)
	}

	if s.MaxNotificationsPerChannel == nil {
		s.MaxNotificationsPerChannel = NewInt64(1000)
	}

	if s.EnableConfirmNotificationsToChannel == nil {
		s.EnableConfirmNotificationsToChannel = NewBool(true)
	}

	if s.ExperimentalEnableAutomaticReplies == nil {
		s.ExperimentalEnableAutomaticReplies = NewBool(false)
	}

	if s.ExperimentalHideTownSquareinLHS == nil {
		s.ExperimentalHideTownSquareinLHS = NewBool(false)
	}

	if s.ExperimentalTownSquareIsReadOnly == nil {
		s.ExperimentalTownSquareIsReadOnly = NewBool(false)
	}

	if s.ExperimentalPrimaryTeam == nil {
		s.ExperimentalPrimaryTeam = NewString("")
	}

	if s.ExperimentalDefaultChannels == nil {
		s.ExperimentalDefaultChannels = []string{}
	}

	if s.DEPRECATED_DO_NOT_USE_EnableTeamCreation == nil {
		s.DEPRECATED_DO_NOT_USE_EnableTeamCreation = NewBool(true)
	}

	if s.EnableUserCreation == nil {
		s.EnableUserCreation = NewBool(true)
	}

	if s.ExperimentalViewArchivedChannels == nil {
		s.ExperimentalViewArchivedChannels = NewBool(false)
	}

	if s.LockTeammateNameDisplay == nil {
		s.LockTeammateNameDisplay = NewBool(false)
	}
}

type ClientRequirements struct {
	AndroidLatestVersion string `restricted:"true"`
	AndroidMinVersion    string `restricted:"true"`
	DesktopLatestVersion string `restricted:"true"`
	DesktopMinVersion    string `restricted:"true"`
	IosLatestVersion     string `restricted:"true"`
	IosMinVersion        string `restricted:"true"`
}

type LdapSettings struct {
	// Basic
	Enable             *bool
	EnableSync         *bool
	LdapServer         *string
	LdapPort           *int
	ConnectionSecurity *string
	BaseDN             *string
	BindUsername       *string
	BindPassword       *string

	// Filtering
	UserFilter        *string
	GroupFilter       *string
	GuestFilter       *string
	EnableAdminFilter *bool
	AdminFilter       *string

	// Group Mapping
	GroupDisplayNameAttribute *string
	GroupIdAttribute          *string

	// User Mapping
	FirstNameAttribute *string
	LastNameAttribute  *string
	EmailAttribute     *string
	UsernameAttribute  *string
	NicknameAttribute  *string
	IdAttribute        *string
	PositionAttribute  *string
	LoginIdAttribute   *string

	// Synchronization
	SyncIntervalMinutes *int

	// Advanced
	SkipCertificateVerification *bool
	QueryTimeout                *int
	MaxPageSize                 *int

	// Customization
	LoginFieldName *string

	LoginButtonColor       *string
	LoginButtonBorderColor *string
	LoginButtonTextColor   *string

	Trace *bool
}

func (s *LdapSettings) SetDefaults() {
	if s.Enable == nil {
		s.Enable = NewBool(false)
	}

	// When unset should default to LDAP Enabled
	if s.EnableSync == nil {
		s.EnableSync = NewBool(*s.Enable)
	}

	if s.EnableAdminFilter == nil {
		s.EnableAdminFilter = NewBool(false)
	}

	if s.LdapServer == nil {
		s.LdapServer = NewString("")
	}

	if s.LdapPort == nil {
		s.LdapPort = NewInt(389)
	}

	if s.ConnectionSecurity == nil {
		s.ConnectionSecurity = NewString("")
	}

	if s.BaseDN == nil {
		s.BaseDN = NewString("")
	}

	if s.BindUsername == nil {
		s.BindUsername = NewString("")
	}

	if s.BindPassword == nil {
		s.BindPassword = NewString("")
	}

	if s.UserFilter == nil {
		s.UserFilter = NewString("")
	}

	if s.GuestFilter == nil {
		s.GuestFilter = NewString("")
	}

	if s.AdminFilter == nil {
		s.AdminFilter = NewString("")
	}

	if s.GroupFilter == nil {
		s.GroupFilter = NewString("")
	}

	if s.GroupDisplayNameAttribute == nil {
		s.GroupDisplayNameAttribute = NewString(LDAP_SETTINGS_DEFAULT_GROUP_DISPLAY_NAME_ATTRIBUTE)
	}

	if s.GroupIdAttribute == nil {
		s.GroupIdAttribute = NewString(LDAP_SETTINGS_DEFAULT_GROUP_ID_ATTRIBUTE)
	}

	if s.FirstNameAttribute == nil {
		s.FirstNameAttribute = NewString(LDAP_SETTINGS_DEFAULT_FIRST_NAME_ATTRIBUTE)
	}

	if s.LastNameAttribute == nil {
		s.LastNameAttribute = NewString(LDAP_SETTINGS_DEFAULT_LAST_NAME_ATTRIBUTE)
	}

	if s.EmailAttribute == nil {
		s.EmailAttribute = NewString(LDAP_SETTINGS_DEFAULT_EMAIL_ATTRIBUTE)
	}

	if s.UsernameAttribute == nil {
		s.UsernameAttribute = NewString(LDAP_SETTINGS_DEFAULT_USERNAME_ATTRIBUTE)
	}

	if s.NicknameAttribute == nil {
		s.NicknameAttribute = NewString(LDAP_SETTINGS_DEFAULT_NICKNAME_ATTRIBUTE)
	}

	if s.IdAttribute == nil {
		s.IdAttribute = NewString(LDAP_SETTINGS_DEFAULT_ID_ATTRIBUTE)
	}

	if s.PositionAttribute == nil {
		s.PositionAttribute = NewString(LDAP_SETTINGS_DEFAULT_POSITION_ATTRIBUTE)
	}

	// For those upgrading to the version when LoginIdAttribute was added
	// they need IdAttribute == LoginIdAttribute not to break
	if s.LoginIdAttribute == nil {
		s.LoginIdAttribute = s.IdAttribute
	}

	if s.SyncIntervalMinutes == nil {
		s.SyncIntervalMinutes = NewInt(60)
	}

	if s.SkipCertificateVerification == nil {
		s.SkipCertificateVerification = NewBool(false)
	}

	if s.QueryTimeout == nil {
		s.QueryTimeout = NewInt(60)
	}

	if s.MaxPageSize == nil {
		s.MaxPageSize = NewInt(0)
	}

	if s.LoginFieldName == nil {
		s.LoginFieldName = NewString(LDAP_SETTINGS_DEFAULT_LOGIN_FIELD_NAME)
	}

	if s.LoginButtonColor == nil {
		s.LoginButtonColor = NewString("#0000")
	}

	if s.LoginButtonBorderColor == nil {
		s.LoginButtonBorderColor = NewString("#2389D7")
	}

	if s.LoginButtonTextColor == nil {
		s.LoginButtonTextColor = NewString("#2389D7")
	}

	if s.Trace == nil {
		s.Trace = NewBool(false)
	}
}

type ComplianceSettings struct {
	Enable      *bool
	Directory   *string
	EnableDaily *bool
}

func (s *ComplianceSettings) SetDefaults() {
	if s.Enable == nil {
		s.Enable = NewBool(false)
	}

	if s.Directory == nil {
		s.Directory = NewString("./data/")
	}

	if s.EnableDaily == nil {
		s.EnableDaily = NewBool(false)
	}
}

type LocalizationSettings struct {
	DefaultServerLocale *string
	DefaultClientLocale *string
	AvailableLocales    *string
}

func (s *LocalizationSettings) SetDefaults() {
	if s.DefaultServerLocale == nil {
		s.DefaultServerLocale = NewString(DEFAULT_LOCALE)
	}

	if s.DefaultClientLocale == nil {
		s.DefaultClientLocale = NewString(DEFAULT_LOCALE)
	}

	if s.AvailableLocales == nil {
		s.AvailableLocales = NewString("")
	}
}

type SamlSettings struct {
	// Basic
	Enable                        *bool
	EnableSyncWithLdap            *bool
	EnableSyncWithLdapIncludeAuth *bool

	Verify      *bool
	Encrypt     *bool
	SignRequest *bool

	IdpUrl                      *string
	IdpDescriptorUrl            *string
	IdpMetadataUrl              *string
	AssertionConsumerServiceURL *string

	SignatureAlgorithm *string
	CanonicalAlgorithm *string

	ScopingIDPProviderId *string
	ScopingIDPName       *string

	IdpCertificateFile    *string
	PublicCertificateFile *string
	PrivateKeyFile        *string

	// User Mapping
	IdAttribute          *string
	GuestAttribute       *string
	EnableAdminAttribute *bool
	AdminAttribute       *string
	FirstNameAttribute   *string
	LastNameAttribute    *string
	EmailAttribute       *string
	UsernameAttribute    *string
	NicknameAttribute    *string
	LocaleAttribute      *string
	PositionAttribute    *string

	LoginButtonText *string

	LoginButtonColor       *string
	LoginButtonBorderColor *string
	LoginButtonTextColor   *string
}

func (s *SamlSettings) SetDefaults() {
	if s.Enable == nil {
		s.Enable = NewBool(false)
	}

	if s.EnableSyncWithLdap == nil {
		s.EnableSyncWithLdap = NewBool(false)
	}

	if s.EnableSyncWithLdapIncludeAuth == nil {
		s.EnableSyncWithLdapIncludeAuth = NewBool(false)
	}

	if s.EnableAdminAttribute == nil {
		s.EnableAdminAttribute = NewBool(false)
	}

	if s.Verify == nil {
		s.Verify = NewBool(true)
	}

	if s.Encrypt == nil {
		s.Encrypt = NewBool(true)
	}

	if s.SignRequest == nil {
		s.SignRequest = NewBool(false)
	}

	if s.SignatureAlgorithm == nil {
		s.SignatureAlgorithm = NewString(SAML_SETTINGS_DEFAULT_SIGNATURE_ALGORITHM)
	}

	if s.CanonicalAlgorithm == nil {
		s.CanonicalAlgorithm = NewString(SAML_SETTINGS_DEFAULT_CANONICAL_ALGORITHM)
	}

	if s.IdpUrl == nil {
		s.IdpUrl = NewString("")
	}

	if s.IdpDescriptorUrl == nil {
		s.IdpDescriptorUrl = NewString("")
	}

	if s.IdpMetadataUrl == nil {
		s.IdpMetadataUrl = NewString("")
	}

	if s.IdpCertificateFile == nil {
		s.IdpCertificateFile = NewString("")
	}

	if s.PublicCertificateFile == nil {
		s.PublicCertificateFile = NewString("")
	}

	if s.PrivateKeyFile == nil {
		s.PrivateKeyFile = NewString("")
	}

	if s.AssertionConsumerServiceURL == nil {
		s.AssertionConsumerServiceURL = NewString("")
	}

	if s.ScopingIDPProviderId == nil {
		s.ScopingIDPProviderId = NewString("")
	}

	if s.ScopingIDPName == nil {
		s.ScopingIDPName = NewString("")
	}

	if s.LoginButtonText == nil || *s.LoginButtonText == "" {
		s.LoginButtonText = NewString(USER_AUTH_SERVICE_SAML_TEXT)
	}

	if s.IdAttribute == nil {
		s.IdAttribute = NewString(SAML_SETTINGS_DEFAULT_ID_ATTRIBUTE)
	}

	if s.GuestAttribute == nil {
		s.GuestAttribute = NewString(SAML_SETTINGS_DEFAULT_GUEST_ATTRIBUTE)
	}
	if s.AdminAttribute == nil {
		s.AdminAttribute = NewString(SAML_SETTINGS_DEFAULT_ADMIN_ATTRIBUTE)
	}
	if s.FirstNameAttribute == nil {
		s.FirstNameAttribute = NewString(SAML_SETTINGS_DEFAULT_FIRST_NAME_ATTRIBUTE)
	}

	if s.LastNameAttribute == nil {
		s.LastNameAttribute = NewString(SAML_SETTINGS_DEFAULT_LAST_NAME_ATTRIBUTE)
	}

	if s.EmailAttribute == nil {
		s.EmailAttribute = NewString(SAML_SETTINGS_DEFAULT_EMAIL_ATTRIBUTE)
	}

	if s.UsernameAttribute == nil {
		s.UsernameAttribute = NewString(SAML_SETTINGS_DEFAULT_USERNAME_ATTRIBUTE)
	}

	if s.NicknameAttribute == nil {
		s.NicknameAttribute = NewString(SAML_SETTINGS_DEFAULT_NICKNAME_ATTRIBUTE)
	}

	if s.PositionAttribute == nil {
		s.PositionAttribute = NewString(SAML_SETTINGS_DEFAULT_POSITION_ATTRIBUTE)
	}

	if s.LocaleAttribute == nil {
		s.LocaleAttribute = NewString(SAML_SETTINGS_DEFAULT_LOCALE_ATTRIBUTE)
	}

	if s.LoginButtonColor == nil {
		s.LoginButtonColor = NewString("#34a28b")
	}

	if s.LoginButtonBorderColor == nil {
		s.LoginButtonBorderColor = NewString("#2389D7")
	}

	if s.LoginButtonTextColor == nil {
		s.LoginButtonTextColor = NewString("#ffffff")
	}
}

type NativeAppSettings struct {
	AppDownloadLink        *string `restricted:"true"`
	AndroidAppDownloadLink *string `restricted:"true"`
	IosAppDownloadLink     *string `restricted:"true"`
}

func (s *NativeAppSettings) SetDefaults() {
	if s.AppDownloadLink == nil {
		s.AppDownloadLink = NewString(NATIVEAPP_SETTINGS_DEFAULT_APP_DOWNLOAD_LINK)
	}

	if s.AndroidAppDownloadLink == nil {
		s.AndroidAppDownloadLink = NewString(NATIVEAPP_SETTINGS_DEFAULT_ANDROID_APP_DOWNLOAD_LINK)
	}

	if s.IosAppDownloadLink == nil {
		s.IosAppDownloadLink = NewString(NATIVEAPP_SETTINGS_DEFAULT_IOS_APP_DOWNLOAD_LINK)
	}
}

type ElasticsearchSettings struct {
	ConnectionUrl                 *string `restricted:"true"`
	Username                      *string `restricted:"true"`
	Password                      *string `restricted:"true"`
	EnableIndexing                *bool   `restricted:"true"`
	EnableSearching               *bool   `restricted:"true"`
	EnableAutocomplete            *bool   `restricted:"true"`
	Sniff                         *bool   `restricted:"true"`
	PostIndexReplicas             *int    `restricted:"true"`
	PostIndexShards               *int    `restricted:"true"`
	ChannelIndexReplicas          *int    `restricted:"true"`
	ChannelIndexShards            *int    `restricted:"true"`
	UserIndexReplicas             *int    `restricted:"true"`
	UserIndexShards               *int    `restricted:"true"`
	AggregatePostsAfterDays       *int    `restricted:"true"`
	PostsAggregatorJobStartTime   *string `restricted:"true"`
	IndexPrefix                   *string `restricted:"true"`
	LiveIndexingBatchSize         *int    `restricted:"true"`
	BulkIndexingTimeWindowSeconds *int    `restricted:"true"`
	RequestTimeoutSeconds         *int    `restricted:"true"`
	SkipTLSVerification           *bool   `restricted:"true"`
	Trace                         *string `restricted:"true"`
}

func (s *ElasticsearchSettings) SetDefaults() {
	if s.ConnectionUrl == nil {
		s.ConnectionUrl = NewString(ELASTICSEARCH_SETTINGS_DEFAULT_CONNECTION_URL)
	}

	if s.Username == nil {
		s.Username = NewString(ELASTICSEARCH_SETTINGS_DEFAULT_USERNAME)
	}

	if s.Password == nil {
		s.Password = NewString(ELASTICSEARCH_SETTINGS_DEFAULT_PASSWORD)
	}

	if s.EnableIndexing == nil {
		s.EnableIndexing = NewBool(false)
	}

	if s.EnableSearching == nil {
		s.EnableSearching = NewBool(false)
	}

	if s.EnableAutocomplete == nil {
		s.EnableAutocomplete = NewBool(false)
	}

	if s.Sniff == nil {
		s.Sniff = NewBool(true)
	}

	if s.PostIndexReplicas == nil {
		s.PostIndexReplicas = NewInt(ELASTICSEARCH_SETTINGS_DEFAULT_POST_INDEX_REPLICAS)
	}

	if s.PostIndexShards == nil {
		s.PostIndexShards = NewInt(ELASTICSEARCH_SETTINGS_DEFAULT_POST_INDEX_SHARDS)
	}

	if s.ChannelIndexReplicas == nil {
		s.ChannelIndexReplicas = NewInt(ELASTICSEARCH_SETTINGS_DEFAULT_CHANNEL_INDEX_REPLICAS)
	}

	if s.ChannelIndexShards == nil {
		s.ChannelIndexShards = NewInt(ELASTICSEARCH_SETTINGS_DEFAULT_CHANNEL_INDEX_SHARDS)
	}

	if s.UserIndexReplicas == nil {
		s.UserIndexReplicas = NewInt(ELASTICSEARCH_SETTINGS_DEFAULT_USER_INDEX_REPLICAS)
	}

	if s.UserIndexShards == nil {
		s.UserIndexShards = NewInt(ELASTICSEARCH_SETTINGS_DEFAULT_USER_INDEX_SHARDS)
	}

	if s.AggregatePostsAfterDays == nil {
		s.AggregatePostsAfterDays = NewInt(ELASTICSEARCH_SETTINGS_DEFAULT_AGGREGATE_POSTS_AFTER_DAYS)
	}

	if s.PostsAggregatorJobStartTime == nil {
		s.PostsAggregatorJobStartTime = NewString(ELASTICSEARCH_SETTINGS_DEFAULT_POSTS_AGGREGATOR_JOB_START_TIME)
	}

	if s.IndexPrefix == nil {
		s.IndexPrefix = NewString(ELASTICSEARCH_SETTINGS_DEFAULT_INDEX_PREFIX)
	}

	if s.LiveIndexingBatchSize == nil {
		s.LiveIndexingBatchSize = NewInt(ELASTICSEARCH_SETTINGS_DEFAULT_LIVE_INDEXING_BATCH_SIZE)
	}

	if s.BulkIndexingTimeWindowSeconds == nil {
		s.BulkIndexingTimeWindowSeconds = NewInt(ELASTICSEARCH_SETTINGS_DEFAULT_BULK_INDEXING_TIME_WINDOW_SECONDS)
	}

	if s.RequestTimeoutSeconds == nil {
		s.RequestTimeoutSeconds = NewInt(ELASTICSEARCH_SETTINGS_DEFAULT_REQUEST_TIMEOUT_SECONDS)
	}

	if s.SkipTLSVerification == nil {
		s.SkipTLSVerification = NewBool(false)
	}

	if s.Trace == nil {
		s.Trace = NewString("")
	}
}

type DataRetentionSettings struct {
	EnableMessageDeletion *bool
	EnableFileDeletion    *bool
	MessageRetentionDays  *int
	FileRetentionDays     *int
	DeletionJobStartTime  *string
}

func (s *DataRetentionSettings) SetDefaults() {
	if s.EnableMessageDeletion == nil {
		s.EnableMessageDeletion = NewBool(false)
	}

	if s.EnableFileDeletion == nil {
		s.EnableFileDeletion = NewBool(false)
	}

	if s.MessageRetentionDays == nil {
		s.MessageRetentionDays = NewInt(DATA_RETENTION_SETTINGS_DEFAULT_MESSAGE_RETENTION_DAYS)
	}

	if s.FileRetentionDays == nil {
		s.FileRetentionDays = NewInt(DATA_RETENTION_SETTINGS_DEFAULT_FILE_RETENTION_DAYS)
	}

	if s.DeletionJobStartTime == nil {
		s.DeletionJobStartTime = NewString(DATA_RETENTION_SETTINGS_DEFAULT_DELETION_JOB_START_TIME)
	}
}

type JobSettings struct {
	RunJobs      *bool `restricted:"true"`
	RunScheduler *bool `restricted:"true"`
}

func (s *JobSettings) SetDefaults() {
	if s.RunJobs == nil {
		s.RunJobs = NewBool(true)
	}

	if s.RunScheduler == nil {
		s.RunScheduler = NewBool(true)
	}
}

type PluginState struct {
	Enable bool
}

type PluginSettings struct {
<<<<<<< HEAD
	Enable                   *bool
	EnableUploads            *bool   `restricted:"true"`
	AllowInsecureDownloadUrl *bool   `restricted:"true"`
	EnableHealthCheck        *bool   `restricted:"true"`
	Directory                *string `restricted:"true"`
	ClientDirectory          *string `restricted:"true"`
	Plugins                  map[string]map[string]interface{}
	PluginStates             map[string]*PluginState
	EnableMarketplace        *bool
	RequirePluginSignature   *bool
	MarketplaceUrl           *string
	SignaturePublicKeyFiles  []string
	CanaryTag                *string
=======
	Enable                      *bool
	EnableUploads               *bool   `restricted:"true"`
	AllowInsecureDownloadUrl    *bool   `restricted:"true"`
	EnableHealthCheck           *bool   `restricted:"true"`
	Directory                   *string `restricted:"true"`
	ClientDirectory             *string `restricted:"true"`
	Plugins                     map[string]map[string]interface{}
	PluginStates                map[string]*PluginState
	EnableMarketplace           *bool
	EnableRemoteMarketplace     *bool
	AutomaticPrepackagedPlugins *bool
	RequirePluginSignature      *bool
	MarketplaceUrl              *string
	SignaturePublicKeyFiles     []string
>>>>>>> 911e636e
}

func (s *PluginSettings) SetDefaults(ls LogSettings) {
	if s.Enable == nil {
		s.Enable = NewBool(true)
	}

	if s.EnableUploads == nil {
		s.EnableUploads = NewBool(false)
	}

	if s.AllowInsecureDownloadUrl == nil {
		s.AllowInsecureDownloadUrl = NewBool(false)
	}

	if s.EnableHealthCheck == nil {
		s.EnableHealthCheck = NewBool(true)
	}

	if s.Directory == nil || *s.Directory == "" {
		s.Directory = NewString(PLUGIN_SETTINGS_DEFAULT_DIRECTORY)
	}

	if s.ClientDirectory == nil || *s.ClientDirectory == "" {
		s.ClientDirectory = NewString(PLUGIN_SETTINGS_DEFAULT_CLIENT_DIRECTORY)
	}

	if s.Plugins == nil {
		s.Plugins = make(map[string]map[string]interface{})
	}

	if s.PluginStates == nil {
		s.PluginStates = make(map[string]*PluginState)
	}

	if s.PluginStates["com.mattermost.nps"] == nil {
		// Enable the NPS plugin by default if diagnostics are enabled
		s.PluginStates["com.mattermost.nps"] = &PluginState{Enable: ls.EnableDiagnostics == nil || *ls.EnableDiagnostics}
	}

	if s.EnableMarketplace == nil {
		s.EnableMarketplace = NewBool(PLUGIN_SETTINGS_DEFAULT_ENABLE_MARKETPLACE)
	}

	if s.EnableRemoteMarketplace == nil {
		s.EnableRemoteMarketplace = NewBool(true)
	}

	if s.AutomaticPrepackagedPlugins == nil {
		s.AutomaticPrepackagedPlugins = NewBool(true)
	}

	if s.MarketplaceUrl == nil || *s.MarketplaceUrl == "" || *s.MarketplaceUrl == PLUGIN_SETTINGS_OLD_MARKETPLACE_URL {
		s.MarketplaceUrl = NewString(PLUGIN_SETTINGS_DEFAULT_MARKETPLACE_URL)
	}

	if s.RequirePluginSignature == nil {
		s.RequirePluginSignature = NewBool(false)
	}

	if s.SignaturePublicKeyFiles == nil {
		s.SignaturePublicKeyFiles = []string{}
	}

	if s.CanaryTag == nil {
		s.CanaryTag = NewString("")
	}
}

type GlobalRelayMessageExportSettings struct {
	CustomerType *string // must be either A9 or A10, dictates SMTP server url
	SmtpUsername *string
	SmtpPassword *string
	EmailAddress *string // the address to send messages to
}

func (s *GlobalRelayMessageExportSettings) SetDefaults() {
	if s.CustomerType == nil {
		s.CustomerType = NewString(GLOBALRELAY_CUSTOMER_TYPE_A9)
	}
	if s.SmtpUsername == nil {
		s.SmtpUsername = NewString("")
	}
	if s.SmtpPassword == nil {
		s.SmtpPassword = NewString("")
	}
	if s.EmailAddress == nil {
		s.EmailAddress = NewString("")
	}
}

type MessageExportSettings struct {
	EnableExport        *bool
	ExportFormat        *string
	DailyRunTime        *string
	ExportFromTimestamp *int64
	BatchSize           *int

	// formatter-specific settings - these are only expected to be non-nil if ExportFormat is set to the associated format
	GlobalRelaySettings *GlobalRelayMessageExportSettings
}

func (s *MessageExportSettings) SetDefaults() {
	if s.EnableExport == nil {
		s.EnableExport = NewBool(false)
	}

	if s.ExportFormat == nil {
		s.ExportFormat = NewString(COMPLIANCE_EXPORT_TYPE_ACTIANCE)
	}

	if s.DailyRunTime == nil {
		s.DailyRunTime = NewString("01:00")
	}

	if s.ExportFromTimestamp == nil {
		s.ExportFromTimestamp = NewInt64(0)
	}

	if s.BatchSize == nil {
		s.BatchSize = NewInt(10000)
	}

	if s.GlobalRelaySettings == nil {
		s.GlobalRelaySettings = &GlobalRelayMessageExportSettings{}
	}
	s.GlobalRelaySettings.SetDefaults()
}

type DisplaySettings struct {
	CustomUrlSchemes     []string
	ExperimentalTimezone *bool
}

func (s *DisplaySettings) SetDefaults() {
	if s.CustomUrlSchemes == nil {
		customUrlSchemes := []string{}
		s.CustomUrlSchemes = customUrlSchemes
	}

	if s.ExperimentalTimezone == nil {
		s.ExperimentalTimezone = NewBool(false)
	}
}

type GuestAccountsSettings struct {
	Enable                           *bool
	AllowEmailAccounts               *bool
	EnforceMultifactorAuthentication *bool
	RestrictCreationToDomains        *string
}

func (s *GuestAccountsSettings) SetDefaults() {
	if s.Enable == nil {
		s.Enable = NewBool(false)
	}

	if s.AllowEmailAccounts == nil {
		s.AllowEmailAccounts = NewBool(true)
	}

	if s.EnforceMultifactorAuthentication == nil {
		s.EnforceMultifactorAuthentication = NewBool(false)
	}

	if s.RestrictCreationToDomains == nil {
		s.RestrictCreationToDomains = NewString("")
	}
}

type ImageProxySettings struct {
	Enable                  *bool
	ImageProxyType          *string
	RemoteImageProxyURL     *string
	RemoteImageProxyOptions *string
}

func (s *ImageProxySettings) SetDefaults(ss ServiceSettings) {
	if s.Enable == nil {
		if ss.DEPRECATED_DO_NOT_USE_ImageProxyType == nil || *ss.DEPRECATED_DO_NOT_USE_ImageProxyType == "" {
			s.Enable = NewBool(false)
		} else {
			s.Enable = NewBool(true)
		}
	}

	if s.ImageProxyType == nil {
		if ss.DEPRECATED_DO_NOT_USE_ImageProxyType == nil || *ss.DEPRECATED_DO_NOT_USE_ImageProxyType == "" {
			s.ImageProxyType = NewString(IMAGE_PROXY_TYPE_LOCAL)
		} else {
			s.ImageProxyType = ss.DEPRECATED_DO_NOT_USE_ImageProxyType
		}
	}

	if s.RemoteImageProxyURL == nil {
		if ss.DEPRECATED_DO_NOT_USE_ImageProxyURL == nil {
			s.RemoteImageProxyURL = NewString("")
		} else {
			s.RemoteImageProxyURL = ss.DEPRECATED_DO_NOT_USE_ImageProxyURL
		}
	}

	if s.RemoteImageProxyOptions == nil {
		if ss.DEPRECATED_DO_NOT_USE_ImageProxyOptions == nil {
			s.RemoteImageProxyOptions = NewString("")
		} else {
			s.RemoteImageProxyOptions = ss.DEPRECATED_DO_NOT_USE_ImageProxyOptions
		}
	}
}

type ConfigFunc func() *Config

type Config struct {
	ServiceSettings           ServiceSettings
	TeamSettings              TeamSettings
	ClientRequirements        ClientRequirements
	SqlSettings               SqlSettings
	LogSettings               LogSettings
	ExperimentalAuditSettings ExperimentalAuditSettings
	NotificationLogSettings   NotificationLogSettings
	PasswordSettings          PasswordSettings
	FileSettings              FileSettings
	EmailSettings             EmailSettings
	RateLimitSettings         RateLimitSettings
	PrivacySettings           PrivacySettings
	SupportSettings           SupportSettings
	AnnouncementSettings      AnnouncementSettings
	ThemeSettings             ThemeSettings
	GitLabSettings            SSOSettings
	GoogleSettings            SSOSettings
	Office365Settings         Office365Settings
	LdapSettings              LdapSettings
	ComplianceSettings        ComplianceSettings
	LocalizationSettings      LocalizationSettings
	SamlSettings              SamlSettings
	NativeAppSettings         NativeAppSettings
	ClusterSettings           ClusterSettings
	MetricsSettings           MetricsSettings
	ExperimentalSettings      ExperimentalSettings
	AnalyticsSettings         AnalyticsSettings
	ElasticsearchSettings     ElasticsearchSettings
	DataRetentionSettings     DataRetentionSettings
	MessageExportSettings     MessageExportSettings
	JobSettings               JobSettings
	PluginSettings            PluginSettings
	DisplaySettings           DisplaySettings
	GuestAccountsSettings     GuestAccountsSettings
	ImageProxySettings        ImageProxySettings
}

func (o *Config) Clone() *Config {
	var ret Config
	if err := json.Unmarshal([]byte(o.ToJson()), &ret); err != nil {
		panic(err)
	}
	return &ret
}

func (o *Config) ToJson() string {
	b, _ := json.Marshal(o)
	return string(b)
}

func (o *Config) GetSSOService(service string) *SSOSettings {
	switch service {
	case SERVICE_GITLAB:
		return &o.GitLabSettings
	case SERVICE_GOOGLE:
		return &o.GoogleSettings
	case SERVICE_OFFICE365:
		return o.Office365Settings.SSOSettings()
	}

	return nil
}

func ConfigFromJson(data io.Reader) *Config {
	var o *Config
	json.NewDecoder(data).Decode(&o)
	return o
}

// isUpdate detects a pre-existing config based on whether SiteURL has been changed
func (o *Config) isUpdate() bool {
	return o.ServiceSettings.SiteURL != nil
}

func (o *Config) SetDefaults() {
	isUpdate := o.isUpdate()

	o.LdapSettings.SetDefaults()
	o.SamlSettings.SetDefaults()

	if o.TeamSettings.TeammateNameDisplay == nil {
		o.TeamSettings.TeammateNameDisplay = NewString(SHOW_USERNAME)

		if *o.SamlSettings.Enable || *o.LdapSettings.Enable {
			*o.TeamSettings.TeammateNameDisplay = SHOW_FULLNAME
		}
	}

	o.SqlSettings.SetDefaults(isUpdate)
	o.FileSettings.SetDefaults(isUpdate)
	o.EmailSettings.SetDefaults(isUpdate)
	o.PrivacySettings.setDefaults()
	o.Office365Settings.setDefaults()
	o.GitLabSettings.setDefaults("", "", "", "")
	o.GoogleSettings.setDefaults(GOOGLE_SETTINGS_DEFAULT_SCOPE, GOOGLE_SETTINGS_DEFAULT_AUTH_ENDPOINT, GOOGLE_SETTINGS_DEFAULT_TOKEN_ENDPOINT, GOOGLE_SETTINGS_DEFAULT_USER_API_ENDPOINT)
	o.ServiceSettings.SetDefaults(isUpdate)
	o.PasswordSettings.SetDefaults()
	o.TeamSettings.SetDefaults()
	o.MetricsSettings.SetDefaults()
	o.ExperimentalSettings.SetDefaults()
	o.SupportSettings.SetDefaults()
	o.AnnouncementSettings.SetDefaults()
	o.ThemeSettings.SetDefaults()
	o.ClusterSettings.SetDefaults()
	o.PluginSettings.SetDefaults(o.LogSettings)
	o.AnalyticsSettings.SetDefaults()
	o.ComplianceSettings.SetDefaults()
	o.LocalizationSettings.SetDefaults()
	o.ElasticsearchSettings.SetDefaults()
	o.NativeAppSettings.SetDefaults()
	o.DataRetentionSettings.SetDefaults()
	o.RateLimitSettings.SetDefaults()
	o.LogSettings.SetDefaults()
	o.ExperimentalAuditSettings.SetDefaults()
	o.NotificationLogSettings.SetDefaults()
	o.JobSettings.SetDefaults()
	o.MessageExportSettings.SetDefaults()
	o.DisplaySettings.SetDefaults()
	o.GuestAccountsSettings.SetDefaults()
	o.ImageProxySettings.SetDefaults(o.ServiceSettings)
}

func (o *Config) IsValid() *AppError {
	if len(*o.ServiceSettings.SiteURL) == 0 && *o.EmailSettings.EnableEmailBatching {
		return NewAppError("Config.IsValid", "model.config.is_valid.site_url_email_batching.app_error", nil, "", http.StatusBadRequest)
	}

	if *o.ClusterSettings.Enable && *o.EmailSettings.EnableEmailBatching {
		return NewAppError("Config.IsValid", "model.config.is_valid.cluster_email_batching.app_error", nil, "", http.StatusBadRequest)
	}

	if len(*o.ServiceSettings.SiteURL) == 0 && *o.ServiceSettings.AllowCookiesForSubdomains {
		return NewAppError("Config.IsValid", "model.config.is_valid.allow_cookies_for_subdomains.app_error", nil, "", http.StatusBadRequest)
	}

	if err := o.TeamSettings.isValid(); err != nil {
		return err
	}

	if err := o.SqlSettings.isValid(); err != nil {
		return err
	}

	if err := o.FileSettings.isValid(); err != nil {
		return err
	}

	if err := o.EmailSettings.isValid(); err != nil {
		return err
	}

	if err := o.LdapSettings.isValid(); err != nil {
		return err
	}

	if err := o.SamlSettings.isValid(); err != nil {
		return err
	}

	if *o.PasswordSettings.MinimumLength < PASSWORD_MINIMUM_LENGTH || *o.PasswordSettings.MinimumLength > PASSWORD_MAXIMUM_LENGTH {
		return NewAppError("Config.IsValid", "model.config.is_valid.password_length.app_error", map[string]interface{}{"MinLength": PASSWORD_MINIMUM_LENGTH, "MaxLength": PASSWORD_MAXIMUM_LENGTH}, "", http.StatusBadRequest)
	}

	if err := o.RateLimitSettings.isValid(); err != nil {
		return err
	}

	if err := o.ServiceSettings.isValid(); err != nil {
		return err
	}

	if err := o.ElasticsearchSettings.isValid(); err != nil {
		return err
	}

	if err := o.DataRetentionSettings.isValid(); err != nil {
		return err
	}

	if err := o.LocalizationSettings.isValid(); err != nil {
		return err
	}

	if err := o.MessageExportSettings.isValid(o.FileSettings); err != nil {
		return err
	}

	if err := o.DisplaySettings.isValid(); err != nil {
		return err
	}

	if err := o.ImageProxySettings.isValid(); err != nil {
		return err
	}
	return nil
}

func (s *TeamSettings) isValid() *AppError {
	if *s.MaxUsersPerTeam <= 0 {
		return NewAppError("Config.IsValid", "model.config.is_valid.max_users.app_error", nil, "", http.StatusBadRequest)
	}

	if *s.MaxChannelsPerTeam <= 0 {
		return NewAppError("Config.IsValid", "model.config.is_valid.max_channels.app_error", nil, "", http.StatusBadRequest)
	}

	if *s.MaxNotificationsPerChannel <= 0 {
		return NewAppError("Config.IsValid", "model.config.is_valid.max_notify_per_channel.app_error", nil, "", http.StatusBadRequest)
	}

	if !(*s.RestrictDirectMessage == DIRECT_MESSAGE_ANY || *s.RestrictDirectMessage == DIRECT_MESSAGE_TEAM) {
		return NewAppError("Config.IsValid", "model.config.is_valid.restrict_direct_message.app_error", nil, "", http.StatusBadRequest)
	}

	if !(*s.TeammateNameDisplay == SHOW_FULLNAME || *s.TeammateNameDisplay == SHOW_NICKNAME_FULLNAME || *s.TeammateNameDisplay == SHOW_USERNAME) {
		return NewAppError("Config.IsValid", "model.config.is_valid.teammate_name_display.app_error", nil, "", http.StatusBadRequest)
	}

	if len(*s.SiteName) > SITENAME_MAX_LENGTH {
		return NewAppError("Config.IsValid", "model.config.is_valid.sitename_length.app_error", map[string]interface{}{"MaxLength": SITENAME_MAX_LENGTH}, "", http.StatusBadRequest)
	}

	return nil
}

func (s *SqlSettings) isValid() *AppError {
	if *s.AtRestEncryptKey != "" && len(*s.AtRestEncryptKey) < 32 {
		return NewAppError("Config.IsValid", "model.config.is_valid.encrypt_sql.app_error", nil, "", http.StatusBadRequest)
	}

	if !(*s.DriverName == DATABASE_DRIVER_MYSQL || *s.DriverName == DATABASE_DRIVER_POSTGRES) {
		return NewAppError("Config.IsValid", "model.config.is_valid.sql_driver.app_error", nil, "", http.StatusBadRequest)
	}

	if *s.MaxIdleConns <= 0 {
		return NewAppError("Config.IsValid", "model.config.is_valid.sql_idle.app_error", nil, "", http.StatusBadRequest)
	}

	if *s.ConnMaxLifetimeMilliseconds < 0 {
		return NewAppError("Config.IsValid", "model.config.is_valid.sql_conn_max_lifetime_milliseconds.app_error", nil, "", http.StatusBadRequest)
	}

	if *s.QueryTimeout <= 0 {
		return NewAppError("Config.IsValid", "model.config.is_valid.sql_query_timeout.app_error", nil, "", http.StatusBadRequest)
	}

	if len(*s.DataSource) == 0 {
		return NewAppError("Config.IsValid", "model.config.is_valid.sql_data_src.app_error", nil, "", http.StatusBadRequest)
	}

	if *s.MaxOpenConns <= 0 {
		return NewAppError("Config.IsValid", "model.config.is_valid.sql_max_conn.app_error", nil, "", http.StatusBadRequest)
	}

	return nil
}

func (s *FileSettings) isValid() *AppError {
	if *s.MaxFileSize <= 0 {
		return NewAppError("Config.IsValid", "model.config.is_valid.max_file_size.app_error", nil, "", http.StatusBadRequest)
	}

	if !(*s.DriverName == IMAGE_DRIVER_LOCAL || *s.DriverName == IMAGE_DRIVER_S3) {
		return NewAppError("Config.IsValid", "model.config.is_valid.file_driver.app_error", nil, "", http.StatusBadRequest)
	}

	if *s.PublicLinkSalt != "" && len(*s.PublicLinkSalt) < 32 {
		return NewAppError("Config.IsValid", "model.config.is_valid.file_salt.app_error", nil, "", http.StatusBadRequest)
	}

	return nil
}

func (s *EmailSettings) isValid() *AppError {
	if !(*s.ConnectionSecurity == CONN_SECURITY_NONE || *s.ConnectionSecurity == CONN_SECURITY_TLS || *s.ConnectionSecurity == CONN_SECURITY_STARTTLS || *s.ConnectionSecurity == CONN_SECURITY_PLAIN) {
		return NewAppError("Config.IsValid", "model.config.is_valid.email_security.app_error", nil, "", http.StatusBadRequest)
	}

	if *s.EmailBatchingBufferSize <= 0 {
		return NewAppError("Config.IsValid", "model.config.is_valid.email_batching_buffer_size.app_error", nil, "", http.StatusBadRequest)
	}

	if *s.EmailBatchingInterval < 30 {
		return NewAppError("Config.IsValid", "model.config.is_valid.email_batching_interval.app_error", nil, "", http.StatusBadRequest)
	}

	if !(*s.EmailNotificationContentsType == EMAIL_NOTIFICATION_CONTENTS_FULL || *s.EmailNotificationContentsType == EMAIL_NOTIFICATION_CONTENTS_GENERIC) {
		return NewAppError("Config.IsValid", "model.config.is_valid.email_notification_contents_type.app_error", nil, "", http.StatusBadRequest)
	}

	return nil
}

func (s *RateLimitSettings) isValid() *AppError {
	if *s.MemoryStoreSize <= 0 {
		return NewAppError("Config.IsValid", "model.config.is_valid.rate_mem.app_error", nil, "", http.StatusBadRequest)
	}

	if *s.PerSec <= 0 {
		return NewAppError("Config.IsValid", "model.config.is_valid.rate_sec.app_error", nil, "", http.StatusBadRequest)
	}

	if *s.MaxBurst <= 0 {
		return NewAppError("Config.IsValid", "model.config.is_valid.max_burst.app_error", nil, "", http.StatusBadRequest)
	}

	return nil
}

func (s *LdapSettings) isValid() *AppError {
	if !(*s.ConnectionSecurity == CONN_SECURITY_NONE || *s.ConnectionSecurity == CONN_SECURITY_TLS || *s.ConnectionSecurity == CONN_SECURITY_STARTTLS) {
		return NewAppError("Config.IsValid", "model.config.is_valid.ldap_security.app_error", nil, "", http.StatusBadRequest)
	}

	if *s.SyncIntervalMinutes <= 0 {
		return NewAppError("Config.IsValid", "model.config.is_valid.ldap_sync_interval.app_error", nil, "", http.StatusBadRequest)
	}

	if *s.MaxPageSize < 0 {
		return NewAppError("Config.IsValid", "model.config.is_valid.ldap_max_page_size.app_error", nil, "", http.StatusBadRequest)
	}

	if *s.Enable {
		if *s.LdapServer == "" {
			return NewAppError("Config.IsValid", "model.config.is_valid.ldap_server", nil, "", http.StatusBadRequest)
		}

		if *s.BaseDN == "" {
			return NewAppError("Config.IsValid", "model.config.is_valid.ldap_basedn", nil, "", http.StatusBadRequest)
		}

		if *s.EmailAttribute == "" {
			return NewAppError("Config.IsValid", "model.config.is_valid.ldap_email", nil, "", http.StatusBadRequest)
		}

		if *s.UsernameAttribute == "" {
			return NewAppError("Config.IsValid", "model.config.is_valid.ldap_username", nil, "", http.StatusBadRequest)
		}

		if *s.IdAttribute == "" {
			return NewAppError("Config.IsValid", "model.config.is_valid.ldap_id", nil, "", http.StatusBadRequest)
		}

		if *s.LoginIdAttribute == "" {
			return NewAppError("Config.IsValid", "model.config.is_valid.ldap_login_id", nil, "", http.StatusBadRequest)
		}

		if *s.UserFilter != "" {
			if _, err := ldap.CompileFilter(*s.UserFilter); err != nil {
				return NewAppError("ValidateFilter", "ent.ldap.validate_filter.app_error", nil, err.Error(), http.StatusBadRequest)
			}
		}

		if *s.GuestFilter != "" {
			if _, err := ldap.CompileFilter(*s.GuestFilter); err != nil {
				return NewAppError("LdapSettings.isValid", "ent.ldap.validate_guest_filter.app_error", nil, err.Error(), http.StatusBadRequest)
			}
		}

		if *s.AdminFilter != "" {
			if _, err := ldap.CompileFilter(*s.AdminFilter); err != nil {
				return NewAppError("LdapSettings.isValid", "ent.ldap.validate_admin_filter.app_error", nil, err.Error(), http.StatusBadRequest)
			}
		}
	}

	return nil
}

func (s *SamlSettings) isValid() *AppError {
	if *s.Enable {
		if len(*s.IdpUrl) == 0 || !IsValidHttpUrl(*s.IdpUrl) {
			return NewAppError("Config.IsValid", "model.config.is_valid.saml_idp_url.app_error", nil, "", http.StatusBadRequest)
		}

		if len(*s.IdpDescriptorUrl) == 0 || !IsValidHttpUrl(*s.IdpDescriptorUrl) {
			return NewAppError("Config.IsValid", "model.config.is_valid.saml_idp_descriptor_url.app_error", nil, "", http.StatusBadRequest)
		}

		if len(*s.IdpCertificateFile) == 0 {
			return NewAppError("Config.IsValid", "model.config.is_valid.saml_idp_cert.app_error", nil, "", http.StatusBadRequest)
		}

		if len(*s.EmailAttribute) == 0 {
			return NewAppError("Config.IsValid", "model.config.is_valid.saml_email_attribute.app_error", nil, "", http.StatusBadRequest)
		}

		if len(*s.UsernameAttribute) == 0 {
			return NewAppError("Config.IsValid", "model.config.is_valid.saml_username_attribute.app_error", nil, "", http.StatusBadRequest)
		}

		if *s.Verify {
			if len(*s.AssertionConsumerServiceURL) == 0 || !IsValidHttpUrl(*s.AssertionConsumerServiceURL) {
				return NewAppError("Config.IsValid", "model.config.is_valid.saml_assertion_consumer_service_url.app_error", nil, "", http.StatusBadRequest)
			}
		}

		if *s.Encrypt {
			if len(*s.PrivateKeyFile) == 0 {
				return NewAppError("Config.IsValid", "model.config.is_valid.saml_private_key.app_error", nil, "", http.StatusBadRequest)
			}

			if len(*s.PublicCertificateFile) == 0 {
				return NewAppError("Config.IsValid", "model.config.is_valid.saml_public_cert.app_error", nil, "", http.StatusBadRequest)
			}
		}

		if len(*s.EmailAttribute) == 0 {
			return NewAppError("Config.IsValid", "model.config.is_valid.saml_email_attribute.app_error", nil, "", http.StatusBadRequest)
		}

		if !(*s.SignatureAlgorithm == SAML_SETTINGS_SIGNATURE_ALGORITHM_SHA1 || *s.SignatureAlgorithm == SAML_SETTINGS_SIGNATURE_ALGORITHM_SHA256 || *s.SignatureAlgorithm == SAML_SETTINGS_SIGNATURE_ALGORITHM_SHA512) {
			return NewAppError("Config.IsValid", "model.config.is_valid.saml_signature_algorithm.app_error", nil, "", http.StatusBadRequest)
		}
		if !(*s.CanonicalAlgorithm == SAML_SETTINGS_CANONICAL_ALGORITHM_C14N || *s.CanonicalAlgorithm == SAML_SETTINGS_CANONICAL_ALGORITHM_C14N11) {
			return NewAppError("Config.IsValid", "model.config.is_valid.saml_canonical_algorithm.app_error", nil, "", http.StatusBadRequest)
		}

		if len(*s.GuestAttribute) > 0 {
			if !(strings.Contains(*s.GuestAttribute, "=")) {
				return NewAppError("Config.IsValid", "model.config.is_valid.saml_guest_attribute.app_error", nil, "", http.StatusBadRequest)
			}
			if len(strings.Split(*s.GuestAttribute, "=")) != 2 {
				return NewAppError("Config.IsValid", "model.config.is_valid.saml_guest_attribute.app_error", nil, "", http.StatusBadRequest)
			}
		}

		if len(*s.AdminAttribute) > 0 {
			if !(strings.Contains(*s.AdminAttribute, "=")) {
				return NewAppError("Config.IsValid", "model.config.is_valid.saml_admin_attribute.app_error", nil, "", http.StatusBadRequest)
			}
			if len(strings.Split(*s.AdminAttribute, "=")) != 2 {
				return NewAppError("Config.IsValid", "model.config.is_valid.saml_admin_attribute.app_error", nil, "", http.StatusBadRequest)
			}
		}
	}

	return nil
}

func (s *ServiceSettings) isValid() *AppError {
	if !(*s.ConnectionSecurity == CONN_SECURITY_NONE || *s.ConnectionSecurity == CONN_SECURITY_TLS) {
		return NewAppError("Config.IsValid", "model.config.is_valid.webserver_security.app_error", nil, "", http.StatusBadRequest)
	}

	if *s.ConnectionSecurity == CONN_SECURITY_TLS && !*s.UseLetsEncrypt {
		appErr := NewAppError("Config.IsValid", "model.config.is_valid.tls_cert_file.app_error", nil, "", http.StatusBadRequest)

		if *s.TLSCertFile == "" {
			return appErr
		} else if _, err := os.Stat(*s.TLSCertFile); os.IsNotExist(err) {
			return appErr
		}

		appErr = NewAppError("Config.IsValid", "model.config.is_valid.tls_key_file.app_error", nil, "", http.StatusBadRequest)

		if *s.TLSKeyFile == "" {
			return appErr
		} else if _, err := os.Stat(*s.TLSKeyFile); os.IsNotExist(err) {
			return appErr
		}
	}

	if len(s.TLSOverwriteCiphers) > 0 {
		for _, cipher := range s.TLSOverwriteCiphers {
			if _, ok := ServerTLSSupportedCiphers[cipher]; !ok {
				return NewAppError("Config.IsValid", "model.config.is_valid.tls_overwrite_cipher.app_error", map[string]interface{}{"name": cipher}, "", http.StatusBadRequest)
			}
		}
	}

	if *s.ReadTimeout <= 0 {
		return NewAppError("Config.IsValid", "model.config.is_valid.read_timeout.app_error", nil, "", http.StatusBadRequest)
	}

	if *s.WriteTimeout <= 0 {
		return NewAppError("Config.IsValid", "model.config.is_valid.write_timeout.app_error", nil, "", http.StatusBadRequest)
	}

	if *s.TimeBetweenUserTypingUpdatesMilliseconds < 1000 {
		return NewAppError("Config.IsValid", "model.config.is_valid.time_between_user_typing.app_error", nil, "", http.StatusBadRequest)
	}

	if *s.MaximumLoginAttempts <= 0 {
		return NewAppError("Config.IsValid", "model.config.is_valid.login_attempts.app_error", nil, "", http.StatusBadRequest)
	}

	if len(*s.SiteURL) != 0 {
		if _, err := url.ParseRequestURI(*s.SiteURL); err != nil {
			return NewAppError("Config.IsValid", "model.config.is_valid.site_url.app_error", nil, "", http.StatusBadRequest)
		}
	}

	if len(*s.WebsocketURL) != 0 {
		if _, err := url.ParseRequestURI(*s.WebsocketURL); err != nil {
			return NewAppError("Config.IsValid", "model.config.is_valid.websocket_url.app_error", nil, "", http.StatusBadRequest)
		}
	}

	host, port, _ := net.SplitHostPort(*s.ListenAddress)
	var isValidHost bool
	if host == "" {
		isValidHost = true
	} else {
		isValidHost = (net.ParseIP(host) != nil) || IsDomainName(host)
	}
	portInt, err := strconv.Atoi(port)
	if err != nil || !isValidHost || portInt < 0 || portInt > math.MaxUint16 {
		return NewAppError("Config.IsValid", "model.config.is_valid.listen_address.app_error", nil, "", http.StatusBadRequest)
	}

	if *s.ExperimentalGroupUnreadChannels != GROUP_UNREAD_CHANNELS_DISABLED &&
		*s.ExperimentalGroupUnreadChannels != GROUP_UNREAD_CHANNELS_DEFAULT_ON &&
		*s.ExperimentalGroupUnreadChannels != GROUP_UNREAD_CHANNELS_DEFAULT_OFF {
		return NewAppError("Config.IsValid", "model.config.is_valid.group_unread_channels.app_error", nil, "", http.StatusBadRequest)
	}

	return nil
}

func (s *ElasticsearchSettings) isValid() *AppError {
	if *s.EnableIndexing {
		if len(*s.ConnectionUrl) == 0 {
			return NewAppError("Config.IsValid", "model.config.is_valid.elastic_search.connection_url.app_error", nil, "", http.StatusBadRequest)
		}
	}

	if *s.EnableSearching && !*s.EnableIndexing {
		return NewAppError("Config.IsValid", "model.config.is_valid.elastic_search.enable_searching.app_error", nil, "", http.StatusBadRequest)
	}

	if *s.EnableAutocomplete && !*s.EnableIndexing {
		return NewAppError("Config.IsValid", "model.config.is_valid.elastic_search.enable_autocomplete.app_error", nil, "", http.StatusBadRequest)
	}

	if *s.AggregatePostsAfterDays < 1 {
		return NewAppError("Config.IsValid", "model.config.is_valid.elastic_search.aggregate_posts_after_days.app_error", nil, "", http.StatusBadRequest)
	}

	if _, err := time.Parse("15:04", *s.PostsAggregatorJobStartTime); err != nil {
		return NewAppError("Config.IsValid", "model.config.is_valid.elastic_search.posts_aggregator_job_start_time.app_error", nil, err.Error(), http.StatusBadRequest)
	}

	if *s.LiveIndexingBatchSize < 1 {
		return NewAppError("Config.IsValid", "model.config.is_valid.elastic_search.live_indexing_batch_size.app_error", nil, "", http.StatusBadRequest)
	}

	if *s.BulkIndexingTimeWindowSeconds < 1 {
		return NewAppError("Config.IsValid", "model.config.is_valid.elastic_search.bulk_indexing_time_window_seconds.app_error", nil, "", http.StatusBadRequest)
	}

	if *s.RequestTimeoutSeconds < 1 {
		return NewAppError("Config.IsValid", "model.config.is_valid.elastic_search.request_timeout_seconds.app_error", nil, "", http.StatusBadRequest)
	}

	return nil
}

func (s *DataRetentionSettings) isValid() *AppError {
	if *s.MessageRetentionDays <= 0 {
		return NewAppError("Config.IsValid", "model.config.is_valid.data_retention.message_retention_days_too_low.app_error", nil, "", http.StatusBadRequest)
	}

	if *s.FileRetentionDays <= 0 {
		return NewAppError("Config.IsValid", "model.config.is_valid.data_retention.file_retention_days_too_low.app_error", nil, "", http.StatusBadRequest)
	}

	if _, err := time.Parse("15:04", *s.DeletionJobStartTime); err != nil {
		return NewAppError("Config.IsValid", "model.config.is_valid.data_retention.deletion_job_start_time.app_error", nil, err.Error(), http.StatusBadRequest)
	}

	return nil
}

func (s *LocalizationSettings) isValid() *AppError {
	if len(*s.AvailableLocales) > 0 {
		if !strings.Contains(*s.AvailableLocales, *s.DefaultClientLocale) {
			return NewAppError("Config.IsValid", "model.config.is_valid.localization.available_locales.app_error", nil, "", http.StatusBadRequest)
		}
	}

	return nil
}

func (s *MessageExportSettings) isValid(fs FileSettings) *AppError {
	if s.EnableExport == nil {
		return NewAppError("Config.IsValid", "model.config.is_valid.message_export.enable.app_error", nil, "", http.StatusBadRequest)
	}
	if *s.EnableExport {
		if s.ExportFromTimestamp == nil || *s.ExportFromTimestamp < 0 || *s.ExportFromTimestamp > GetMillis() {
			return NewAppError("Config.IsValid", "model.config.is_valid.message_export.export_from.app_error", nil, "", http.StatusBadRequest)
		} else if s.DailyRunTime == nil {
			return NewAppError("Config.IsValid", "model.config.is_valid.message_export.daily_runtime.app_error", nil, "", http.StatusBadRequest)
		} else if _, err := time.Parse("15:04", *s.DailyRunTime); err != nil {
			return NewAppError("Config.IsValid", "model.config.is_valid.message_export.daily_runtime.app_error", nil, err.Error(), http.StatusBadRequest)
		} else if s.BatchSize == nil || *s.BatchSize < 0 {
			return NewAppError("Config.IsValid", "model.config.is_valid.message_export.batch_size.app_error", nil, "", http.StatusBadRequest)
		} else if s.ExportFormat == nil || (*s.ExportFormat != COMPLIANCE_EXPORT_TYPE_ACTIANCE && *s.ExportFormat != COMPLIANCE_EXPORT_TYPE_GLOBALRELAY && *s.ExportFormat != COMPLIANCE_EXPORT_TYPE_CSV) {
			return NewAppError("Config.IsValid", "model.config.is_valid.message_export.export_type.app_error", nil, "", http.StatusBadRequest)
		}

		if *s.ExportFormat == COMPLIANCE_EXPORT_TYPE_GLOBALRELAY {
			if s.GlobalRelaySettings == nil {
				return NewAppError("Config.IsValid", "model.config.is_valid.message_export.global_relay.config_missing.app_error", nil, "", http.StatusBadRequest)
			} else if s.GlobalRelaySettings.CustomerType == nil || (*s.GlobalRelaySettings.CustomerType != GLOBALRELAY_CUSTOMER_TYPE_A9 && *s.GlobalRelaySettings.CustomerType != GLOBALRELAY_CUSTOMER_TYPE_A10) {
				return NewAppError("Config.IsValid", "model.config.is_valid.message_export.global_relay.customer_type.app_error", nil, "", http.StatusBadRequest)
			} else if s.GlobalRelaySettings.EmailAddress == nil || !strings.Contains(*s.GlobalRelaySettings.EmailAddress, "@") {
				// validating email addresses is hard - just make sure it contains an '@' sign
				// see https://stackoverflow.com/questions/201323/using-a-regular-expression-to-validate-an-email-address
				return NewAppError("Config.IsValid", "model.config.is_valid.message_export.global_relay.email_address.app_error", nil, "", http.StatusBadRequest)
			} else if s.GlobalRelaySettings.SmtpUsername == nil || *s.GlobalRelaySettings.SmtpUsername == "" {
				return NewAppError("Config.IsValid", "model.config.is_valid.message_export.global_relay.smtp_username.app_error", nil, "", http.StatusBadRequest)
			} else if s.GlobalRelaySettings.SmtpPassword == nil || *s.GlobalRelaySettings.SmtpPassword == "" {
				return NewAppError("Config.IsValid", "model.config.is_valid.message_export.global_relay.smtp_password.app_error", nil, "", http.StatusBadRequest)
			}
		}
	}
	return nil
}

func (s *DisplaySettings) isValid() *AppError {
	if len(s.CustomUrlSchemes) != 0 {
		validProtocolPattern := regexp.MustCompile(`(?i)^\s*[A-Za-z][A-Za-z0-9.+-]*\s*$`)

		for _, scheme := range s.CustomUrlSchemes {
			if !validProtocolPattern.MatchString(scheme) {
				return NewAppError(
					"Config.IsValid",
					"model.config.is_valid.display.custom_url_schemes.app_error",
					map[string]interface{}{"Scheme": scheme},
					"",
					http.StatusBadRequest,
				)
			}
		}
	}

	return nil
}

func (s *ImageProxySettings) isValid() *AppError {
	if *s.Enable {
		switch *s.ImageProxyType {
		case IMAGE_PROXY_TYPE_LOCAL:
			// No other settings to validate
		case IMAGE_PROXY_TYPE_ATMOS_CAMO:
			if *s.RemoteImageProxyURL == "" {
				return NewAppError("Config.IsValid", "model.config.is_valid.atmos_camo_image_proxy_url.app_error", nil, "", http.StatusBadRequest)
			}

			if *s.RemoteImageProxyOptions == "" {
				return NewAppError("Config.IsValid", "model.config.is_valid.atmos_camo_image_proxy_options.app_error", nil, "", http.StatusBadRequest)
			}
		default:
			return NewAppError("Config.IsValid", "model.config.is_valid.image_proxy_type.app_error", nil, "", http.StatusBadRequest)
		}
	}

	return nil
}

func (o *Config) GetSanitizeOptions() map[string]bool {
	options := map[string]bool{}
	options["fullname"] = *o.PrivacySettings.ShowFullName
	options["email"] = *o.PrivacySettings.ShowEmailAddress

	return options
}

func (o *Config) Sanitize() {
	if o.LdapSettings.BindPassword != nil && len(*o.LdapSettings.BindPassword) > 0 {
		*o.LdapSettings.BindPassword = FAKE_SETTING
	}

	*o.FileSettings.PublicLinkSalt = FAKE_SETTING

	if len(*o.FileSettings.AmazonS3SecretAccessKey) > 0 {
		*o.FileSettings.AmazonS3SecretAccessKey = FAKE_SETTING
	}

	if o.EmailSettings.SMTPPassword != nil && len(*o.EmailSettings.SMTPPassword) > 0 {
		*o.EmailSettings.SMTPPassword = FAKE_SETTING
	}

	if len(*o.GitLabSettings.Secret) > 0 {
		*o.GitLabSettings.Secret = FAKE_SETTING
	}

	*o.SqlSettings.DataSource = FAKE_SETTING
	*o.SqlSettings.AtRestEncryptKey = FAKE_SETTING

	*o.ElasticsearchSettings.Password = FAKE_SETTING

	for i := range o.SqlSettings.DataSourceReplicas {
		o.SqlSettings.DataSourceReplicas[i] = FAKE_SETTING
	}

	for i := range o.SqlSettings.DataSourceSearchReplicas {
		o.SqlSettings.DataSourceSearchReplicas[i] = FAKE_SETTING
	}
}<|MERGE_RESOLUTION|>--- conflicted
+++ resolved
@@ -2419,21 +2419,6 @@
 }
 
 type PluginSettings struct {
-<<<<<<< HEAD
-	Enable                   *bool
-	EnableUploads            *bool   `restricted:"true"`
-	AllowInsecureDownloadUrl *bool   `restricted:"true"`
-	EnableHealthCheck        *bool   `restricted:"true"`
-	Directory                *string `restricted:"true"`
-	ClientDirectory          *string `restricted:"true"`
-	Plugins                  map[string]map[string]interface{}
-	PluginStates             map[string]*PluginState
-	EnableMarketplace        *bool
-	RequirePluginSignature   *bool
-	MarketplaceUrl           *string
-	SignaturePublicKeyFiles  []string
-	CanaryTag                *string
-=======
 	Enable                      *bool
 	EnableUploads               *bool   `restricted:"true"`
 	AllowInsecureDownloadUrl    *bool   `restricted:"true"`
@@ -2448,7 +2433,7 @@
 	RequirePluginSignature      *bool
 	MarketplaceUrl              *string
 	SignaturePublicKeyFiles     []string
->>>>>>> 911e636e
+	CanaryTag                   *string
 }
 
 func (s *PluginSettings) SetDefaults(ls LogSettings) {
