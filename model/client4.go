// Copyright (c) 2015-present Mattermost, Inc. All Rights Reserved.
// See LICENSE.txt for license information.

package model

import (
	"bytes"
	"encoding/json"
	"fmt"
	"io"
	"io/ioutil"
	"mime/multipart"
	"net/http"
	"net/url"
	"strconv"
	"strings"
	"time"
)

const (
	HEADER_REQUEST_ID         = "X-Request-ID"
	HEADER_VERSION_ID         = "X-Version-ID"
	HEADER_CLUSTER_ID         = "X-Cluster-ID"
	HEADER_ETAG_SERVER        = "ETag"
	HEADER_ETAG_CLIENT        = "If-None-Match"
	HEADER_FORWARDED          = "X-Forwarded-For"
	HEADER_REAL_IP            = "X-Real-IP"
	HEADER_FORWARDED_PROTO    = "X-Forwarded-Proto"
	HEADER_TOKEN              = "token"
	HEADER_CSRF_TOKEN         = "X-CSRF-Token"
	HEADER_BEARER             = "BEARER"
	HEADER_AUTH               = "Authorization"
	HEADER_REQUESTED_WITH     = "X-Requested-With"
	HEADER_REQUESTED_WITH_XML = "XMLHttpRequest"
	STATUS                    = "status"
	STATUS_OK                 = "OK"
	STATUS_FAIL               = "FAIL"
	STATUS_UNHEALTHY          = "UNHEALTHY"
	STATUS_REMOVE             = "REMOVE"

	CLIENT_DIR = "client"

	API_URL_SUFFIX_V1 = "/api/v1"
	API_URL_SUFFIX_V4 = "/api/v4"
	API_URL_SUFFIX    = API_URL_SUFFIX_V4
)

type Response struct {
	StatusCode    int
	Error         *AppError
	RequestId     string
	Etag          string
	ServerVersion string
	Header        http.Header
}

type Client4 struct {
	Url        string       // The location of the server, for example  "http://localhost:8065"
	ApiUrl     string       // The api location of the server, for example "http://localhost:8065/api/v4"
	HttpClient *http.Client // The http client
	AuthToken  string
	AuthType   string
	HttpHeader map[string]string // Headers to be copied over for each request
}

func closeBody(r *http.Response) {
	if r.Body != nil {
		_, _ = ioutil.ReadAll(r.Body)
		_ = r.Body.Close()
	}
}

// Must is a convenience function used for testing.
func (c *Client4) Must(result interface{}, resp *Response) interface{} {
	if resp.Error != nil {
		time.Sleep(time.Second)
		panic(resp.Error)
	}

	return result
}

func NewAPIv4Client(url string) *Client4 {
	return &Client4{url, url + API_URL_SUFFIX, &http.Client{}, "", "", map[string]string{}}
}

func BuildErrorResponse(r *http.Response, err *AppError) *Response {
	var statusCode int
	var header http.Header
	if r != nil {
		statusCode = r.StatusCode
		header = r.Header
	} else {
		statusCode = 0
		header = make(http.Header)
	}

	return &Response{
		StatusCode: statusCode,
		Error:      err,
		Header:     header,
	}
}

func BuildResponse(r *http.Response) *Response {
	return &Response{
		StatusCode:    r.StatusCode,
		RequestId:     r.Header.Get(HEADER_REQUEST_ID),
		Etag:          r.Header.Get(HEADER_ETAG_SERVER),
		ServerVersion: r.Header.Get(HEADER_VERSION_ID),
		Header:        r.Header,
	}
}

func (c *Client4) SetToken(token string) {
	c.AuthToken = token
	c.AuthType = HEADER_BEARER
}

// MockSession is deprecated in favour of SetToken
func (c *Client4) MockSession(token string) {
	c.SetToken(token)
}

func (c *Client4) SetOAuthToken(token string) {
	c.AuthToken = token
	c.AuthType = HEADER_TOKEN
}

func (c *Client4) ClearOAuthToken() {
	c.AuthToken = ""
	c.AuthType = HEADER_BEARER
}

func (c *Client4) GetUsersRoute() string {
	return "/users"
}

func (c *Client4) GetUserRoute(userId string) string {
	return fmt.Sprintf(c.GetUsersRoute()+"/%v", userId)
}

func (c *Client4) GetUserAccessTokensRoute() string {
	return fmt.Sprintf(c.GetUsersRoute() + "/tokens")
}

func (c *Client4) GetUserAccessTokenRoute(tokenId string) string {
	return fmt.Sprintf(c.GetUsersRoute()+"/tokens/%v", tokenId)
}

func (c *Client4) GetUserByUsernameRoute(userName string) string {
	return fmt.Sprintf(c.GetUsersRoute()+"/username/%v", userName)
}

func (c *Client4) GetUserByEmailRoute(email string) string {
	return fmt.Sprintf(c.GetUsersRoute()+"/email/%v", email)
}

func (c *Client4) GetBotsRoute() string {
	return "/bots"
}

func (c *Client4) GetBotRoute(botUserId string) string {
	return fmt.Sprintf("%s/%s", c.GetBotsRoute(), botUserId)
}

func (c *Client4) GetTeamsRoute() string {
	return "/teams"
}

func (c *Client4) GetTeamRoute(teamId string) string {
	return fmt.Sprintf(c.GetTeamsRoute()+"/%v", teamId)
}

func (c *Client4) GetTeamAutoCompleteCommandsRoute(teamId string) string {
	return fmt.Sprintf(c.GetTeamsRoute()+"/%v/commands/autocomplete", teamId)
}

func (c *Client4) GetTeamByNameRoute(teamName string) string {
	return fmt.Sprintf(c.GetTeamsRoute()+"/name/%v", teamName)
}

func (c *Client4) GetTeamMemberRoute(teamId, userId string) string {
	return fmt.Sprintf(c.GetTeamRoute(teamId)+"/members/%v", userId)
}

func (c *Client4) GetTeamMembersRoute(teamId string) string {
	return fmt.Sprintf(c.GetTeamRoute(teamId) + "/members")
}

func (c *Client4) GetTeamStatsRoute(teamId string) string {
	return fmt.Sprintf(c.GetTeamRoute(teamId) + "/stats")
}

func (c *Client4) GetTeamImportRoute(teamId string) string {
	return fmt.Sprintf(c.GetTeamRoute(teamId) + "/import")
}

func (c *Client4) GetChannelsRoute() string {
	return "/channels"
}

func (c *Client4) GetChannelsForTeamRoute(teamId string) string {
	return fmt.Sprintf(c.GetTeamRoute(teamId) + "/channels")
}

func (c *Client4) GetChannelRoute(channelId string) string {
	return fmt.Sprintf(c.GetChannelsRoute()+"/%v", channelId)
}

func (c *Client4) GetChannelByNameRoute(channelName, teamId string) string {
	return fmt.Sprintf(c.GetTeamRoute(teamId)+"/channels/name/%v", channelName)
}

func (c *Client4) GetChannelsForTeamForUserRoute(teamId, userId string, includeDeleted bool) string {
	route := fmt.Sprintf(c.GetUserRoute(userId) + c.GetTeamRoute(teamId) + "/channels")
	if includeDeleted {
		query := fmt.Sprintf("?include_deleted=%v", includeDeleted)
		return route + query
	}
	return route
}

func (c *Client4) GetChannelByNameForTeamNameRoute(channelName, teamName string) string {
	return fmt.Sprintf(c.GetTeamByNameRoute(teamName)+"/channels/name/%v", channelName)
}

func (c *Client4) GetChannelMembersRoute(channelId string) string {
	return fmt.Sprintf(c.GetChannelRoute(channelId) + "/members")
}

func (c *Client4) GetChannelMemberRoute(channelId, userId string) string {
	return fmt.Sprintf(c.GetChannelMembersRoute(channelId)+"/%v", userId)
}

func (c *Client4) GetPostsRoute() string {
	return "/posts"
}

func (c *Client4) GetPostsEphemeralRoute() string {
	return "/posts/ephemeral"
}

func (c *Client4) GetConfigRoute() string {
	return "/config"
}

func (c *Client4) GetLicenseRoute() string {
	return "/license"
}

func (c *Client4) GetPostRoute(postId string) string {
	return fmt.Sprintf(c.GetPostsRoute()+"/%v", postId)
}

func (c *Client4) GetFilesRoute() string {
	return "/files"
}

func (c *Client4) GetFileRoute(fileId string) string {
	return fmt.Sprintf(c.GetFilesRoute()+"/%v", fileId)
}

func (c *Client4) GetPluginsRoute() string {
	return "/plugins"
}

func (c *Client4) GetPluginRoute(pluginId string) string {
	return fmt.Sprintf(c.GetPluginsRoute()+"/%v", pluginId)
}

func (c *Client4) GetSystemRoute() string {
	return "/system"
}

func (c *Client4) GetTestEmailRoute() string {
	return "/email/test"
}

func (c *Client4) GetTestSiteURLRoute() string {
	return "/site_url/test"
}

func (c *Client4) GetTestS3Route() string {
	return "/file/s3_test"
}

func (c *Client4) GetDatabaseRoute() string {
	return "/database"
}

func (c *Client4) GetCacheRoute() string {
	return "/caches"
}

func (c *Client4) GetClusterRoute() string {
	return "/cluster"
}

func (c *Client4) GetIncomingWebhooksRoute() string {
	return "/hooks/incoming"
}

func (c *Client4) GetIncomingWebhookRoute(hookID string) string {
	return fmt.Sprintf(c.GetIncomingWebhooksRoute()+"/%v", hookID)
}

func (c *Client4) GetComplianceReportsRoute() string {
	return "/compliance/reports"
}

func (c *Client4) GetComplianceReportRoute(reportId string) string {
	return fmt.Sprintf("/compliance/reports/%v", reportId)
}

func (c *Client4) GetOutgoingWebhooksRoute() string {
	return "/hooks/outgoing"
}

func (c *Client4) GetOutgoingWebhookRoute(hookID string) string {
	return fmt.Sprintf(c.GetOutgoingWebhooksRoute()+"/%v", hookID)
}

func (c *Client4) GetPreferencesRoute(userId string) string {
	return fmt.Sprintf(c.GetUserRoute(userId) + "/preferences")
}

func (c *Client4) GetUserStatusRoute(userId string) string {
	return fmt.Sprintf(c.GetUserRoute(userId) + "/status")
}

func (c *Client4) GetUserStatusesRoute() string {
	return fmt.Sprintf(c.GetUsersRoute() + "/status")
}

func (c *Client4) GetSamlRoute() string {
	return "/saml"
}

func (c *Client4) GetLdapRoute() string {
	return "/ldap"
}

func (c *Client4) GetBrandRoute() string {
	return "/brand"
}

func (c *Client4) GetDataRetentionRoute() string {
	return "/data_retention"
}

func (c *Client4) GetElasticsearchRoute() string {
	return "/elasticsearch"
}

func (c *Client4) GetCommandsRoute() string {
	return "/commands"
}

func (c *Client4) GetCommandRoute(commandId string) string {
	return fmt.Sprintf(c.GetCommandsRoute()+"/%v", commandId)
}

func (c *Client4) GetCommandMoveRoute(commandId string) string {
	return fmt.Sprintf(c.GetCommandsRoute()+"/%v/move", commandId)
}

func (c *Client4) GetEmojisRoute() string {
	return "/emoji"
}

func (c *Client4) GetEmojiRoute(emojiId string) string {
	return fmt.Sprintf(c.GetEmojisRoute()+"/%v", emojiId)
}

func (c *Client4) GetEmojiByNameRoute(name string) string {
	return fmt.Sprintf(c.GetEmojisRoute()+"/name/%v", name)
}

func (c *Client4) GetReactionsRoute() string {
	return "/reactions"
}

func (c *Client4) GetOAuthAppsRoute() string {
	return "/oauth/apps"
}

func (c *Client4) GetOAuthAppRoute(appId string) string {
	return fmt.Sprintf("/oauth/apps/%v", appId)
}

func (c *Client4) GetOpenGraphRoute() string {
	return "/opengraph"
}

func (c *Client4) GetJobsRoute() string {
	return "/jobs"
}

func (c *Client4) GetRolesRoute() string {
	return "/roles"
}

func (c *Client4) GetSchemesRoute() string {
	return "/schemes"
}

func (c *Client4) GetSchemeRoute(id string) string {
	return c.GetSchemesRoute() + fmt.Sprintf("/%v", id)
}

func (c *Client4) GetAnalyticsRoute() string {
	return "/analytics"
}

func (c *Client4) GetTimezonesRoute() string {
	return fmt.Sprintf(c.GetSystemRoute() + "/timezones")
}

func (c *Client4) GetChannelSchemeRoute(channelId string) string {
	return fmt.Sprintf(c.GetChannelsRoute()+"/%v/scheme", channelId)
}

func (c *Client4) GetTeamSchemeRoute(teamId string) string {
	return fmt.Sprintf(c.GetTeamsRoute()+"/%v/scheme", teamId)
}

func (c *Client4) GetTotalUsersStatsRoute() string {
	return fmt.Sprintf(c.GetUsersRoute() + "/stats")
}

func (c *Client4) GetRedirectLocationRoute() string {
	return "/redirect_location"
}

func (c *Client4) GetServerBusyRoute() string {
	return "/server_busy"
}

func (c *Client4) GetUserTermsOfServiceRoute(userId string) string {
	return c.GetUserRoute(userId) + "/terms_of_service"
}

func (c *Client4) GetTermsOfServiceRoute() string {
	return "/terms_of_service"
}

func (c *Client4) GetGroupsRoute() string {
	return "/groups"
}

func (c *Client4) GetGroupRoute(groupID string) string {
	return fmt.Sprintf("%s/%s", c.GetGroupsRoute(), groupID)
}

func (c *Client4) GetGroupSyncableRoute(groupID, syncableID string, syncableType GroupSyncableType) string {
	return fmt.Sprintf("%s/%ss/%s", c.GetGroupRoute(groupID), strings.ToLower(syncableType.String()), syncableID)
}

func (c *Client4) GetGroupSyncablesRoute(groupID string, syncableType GroupSyncableType) string {
	return fmt.Sprintf("%s/%ss", c.GetGroupRoute(groupID), strings.ToLower(syncableType.String()))
}

func (c *Client4) DoApiGet(url string, etag string) (*http.Response, *AppError) {
	return c.DoApiRequest(http.MethodGet, c.ApiUrl+url, "", etag)
}

func (c *Client4) DoApiPost(url string, data string) (*http.Response, *AppError) {
	return c.DoApiRequest(http.MethodPost, c.ApiUrl+url, data, "")
}

func (c *Client4) doApiPostBytes(url string, data []byte) (*http.Response, *AppError) {
	return c.doApiRequestBytes(http.MethodPost, c.ApiUrl+url, data, "")
}

func (c *Client4) DoApiPut(url string, data string) (*http.Response, *AppError) {
	return c.DoApiRequest(http.MethodPut, c.ApiUrl+url, data, "")
}

func (c *Client4) doApiPutBytes(url string, data []byte) (*http.Response, *AppError) {
	return c.doApiRequestBytes(http.MethodPut, c.ApiUrl+url, data, "")
}

func (c *Client4) DoApiDelete(url string) (*http.Response, *AppError) {
	return c.DoApiRequest(http.MethodDelete, c.ApiUrl+url, "", "")
}

func (c *Client4) DoApiRequest(method, url, data, etag string) (*http.Response, *AppError) {
	return c.doApiRequestReader(method, url, strings.NewReader(data), etag)
}

func (c *Client4) doApiRequestBytes(method, url string, data []byte, etag string) (*http.Response, *AppError) {
	return c.doApiRequestReader(method, url, bytes.NewReader(data), etag)
}

func (c *Client4) doApiRequestReader(method, url string, data io.Reader, etag string) (*http.Response, *AppError) {
	rq, err := http.NewRequest(method, url, data)
	if err != nil {
		return nil, NewAppError(url, "model.client.connecting.app_error", nil, err.Error(), http.StatusBadRequest)
	}

	if len(etag) > 0 {
		rq.Header.Set(HEADER_ETAG_CLIENT, etag)
	}

	if len(c.AuthToken) > 0 {
		rq.Header.Set(HEADER_AUTH, c.AuthType+" "+c.AuthToken)
	}

	if c.HttpHeader != nil && len(c.HttpHeader) > 0 {
		for k, v := range c.HttpHeader {
			rq.Header.Set(k, v)
		}
	}

	rp, err := c.HttpClient.Do(rq)
	if err != nil || rp == nil {
		return nil, NewAppError(url, "model.client.connecting.app_error", nil, err.Error(), 0)
	}

	if rp.StatusCode == 304 {
		return rp, nil
	}

	if rp.StatusCode >= 300 {
		defer closeBody(rp)
		return rp, AppErrorFromJson(rp.Body)
	}

	return rp, nil
}

func (c *Client4) DoUploadFile(url string, data []byte, contentType string) (*FileUploadResponse, *Response) {
	return c.doUploadFile(url, bytes.NewReader(data), contentType, 0)
}

func (c *Client4) doUploadFile(url string, body io.Reader, contentType string, contentLength int64) (*FileUploadResponse, *Response) {
	rq, err := http.NewRequest("POST", c.ApiUrl+url, body)
	if err != nil {
		return nil, &Response{Error: NewAppError(url, "model.client.connecting.app_error", nil, err.Error(), http.StatusBadRequest)}
	}
	if contentLength != 0 {
		rq.ContentLength = contentLength
	}
	rq.Header.Set("Content-Type", contentType)

	if len(c.AuthToken) > 0 {
		rq.Header.Set(HEADER_AUTH, c.AuthType+" "+c.AuthToken)
	}

	rp, err := c.HttpClient.Do(rq)
	if err != nil || rp == nil {
		return nil, BuildErrorResponse(rp, NewAppError(url, "model.client.connecting.app_error", nil, err.Error(), 0))
	}
	defer closeBody(rp)

	if rp.StatusCode >= 300 {
		return nil, BuildErrorResponse(rp, AppErrorFromJson(rp.Body))
	}

	return FileUploadResponseFromJson(rp.Body), BuildResponse(rp)
}

func (c *Client4) DoEmojiUploadFile(url string, data []byte, contentType string) (*Emoji, *Response) {
	rq, err := http.NewRequest("POST", c.ApiUrl+url, bytes.NewReader(data))
	if err != nil {
		return nil, &Response{Error: NewAppError(url, "model.client.connecting.app_error", nil, err.Error(), http.StatusBadRequest)}
	}
	rq.Header.Set("Content-Type", contentType)

	if len(c.AuthToken) > 0 {
		rq.Header.Set(HEADER_AUTH, c.AuthType+" "+c.AuthToken)
	}

	rp, err := c.HttpClient.Do(rq)
	if err != nil || rp == nil {
		return nil, BuildErrorResponse(rp, NewAppError(url, "model.client.connecting.app_error", nil, err.Error(), 0))
	}
	defer closeBody(rp)

	if rp.StatusCode >= 300 {
		return nil, BuildErrorResponse(rp, AppErrorFromJson(rp.Body))
	}

	return EmojiFromJson(rp.Body), BuildResponse(rp)
}

func (c *Client4) DoUploadImportTeam(url string, data []byte, contentType string) (map[string]string, *Response) {
	rq, err := http.NewRequest("POST", c.ApiUrl+url, bytes.NewReader(data))
	if err != nil {
		return nil, &Response{Error: NewAppError(url, "model.client.connecting.app_error", nil, err.Error(), http.StatusBadRequest)}
	}
	rq.Header.Set("Content-Type", contentType)

	if len(c.AuthToken) > 0 {
		rq.Header.Set(HEADER_AUTH, c.AuthType+" "+c.AuthToken)
	}

	rp, err := c.HttpClient.Do(rq)
	if err != nil || rp == nil {
		return nil, BuildErrorResponse(rp, NewAppError(url, "model.client.connecting.app_error", nil, err.Error(), 0))
	}
	defer closeBody(rp)

	if rp.StatusCode >= 300 {
		return nil, BuildErrorResponse(rp, AppErrorFromJson(rp.Body))
	}

	return MapFromJson(rp.Body), BuildResponse(rp)
}

// CheckStatusOK is a convenience function for checking the standard OK response
// from the web service.
func CheckStatusOK(r *http.Response) bool {
	m := MapFromJson(r.Body)
	defer closeBody(r)

	if m != nil && m[STATUS] == STATUS_OK {
		return true
	}

	return false
}

// Authentication Section

// LoginById authenticates a user by user id and password.
func (c *Client4) LoginById(id string, password string) (*User, *Response) {
	m := make(map[string]string)
	m["id"] = id
	m["password"] = password
	return c.login(m)
}

// Login authenticates a user by login id, which can be username, email or some sort
// of SSO identifier based on server configuration, and a password.
func (c *Client4) Login(loginId string, password string) (*User, *Response) {
	m := make(map[string]string)
	m["login_id"] = loginId
	m["password"] = password
	return c.login(m)
}

// LoginByLdap authenticates a user by LDAP id and password.
func (c *Client4) LoginByLdap(loginId string, password string) (*User, *Response) {
	m := make(map[string]string)
	m["login_id"] = loginId
	m["password"] = password
	m["ldap_only"] = "true"
	return c.login(m)
}

// LoginWithDevice authenticates a user by login id (username, email or some sort
// of SSO identifier based on configuration), password and attaches a device id to
// the session.
func (c *Client4) LoginWithDevice(loginId string, password string, deviceId string) (*User, *Response) {
	m := make(map[string]string)
	m["login_id"] = loginId
	m["password"] = password
	m["device_id"] = deviceId
	return c.login(m)
}

// LoginWithMFA logs a user in with a MFA token
func (c *Client4) LoginWithMFA(loginId, password, mfaToken string) (*User, *Response) {
	m := make(map[string]string)
	m["login_id"] = loginId
	m["password"] = password
	m["token"] = mfaToken
	return c.login(m)
}

func (c *Client4) login(m map[string]string) (*User, *Response) {
	r, err := c.DoApiPost("/users/login", MapToJson(m))
	if err != nil {
		return nil, BuildErrorResponse(r, err)
	}
	defer closeBody(r)
	c.AuthToken = r.Header.Get(HEADER_TOKEN)
	c.AuthType = HEADER_BEARER
	return UserFromJson(r.Body), BuildResponse(r)
}

// Logout terminates the current user's session.
func (c *Client4) Logout() (bool, *Response) {
	r, err := c.DoApiPost("/users/logout", "")
	if err != nil {
		return false, BuildErrorResponse(r, err)
	}
	defer closeBody(r)
	c.AuthToken = ""
	c.AuthType = HEADER_BEARER
	return CheckStatusOK(r), BuildResponse(r)
}

// SwitchAccountType changes a user's login type from one type to another.
func (c *Client4) SwitchAccountType(switchRequest *SwitchRequest) (string, *Response) {
	r, err := c.DoApiPost(c.GetUsersRoute()+"/login/switch", switchRequest.ToJson())
	if err != nil {
		return "", BuildErrorResponse(r, err)
	}
	defer closeBody(r)
	return MapFromJson(r.Body)["follow_link"], BuildResponse(r)
}

// User Section

// CreateUser creates a user in the system based on the provided user struct.
func (c *Client4) CreateUser(user *User) (*User, *Response) {
	r, err := c.DoApiPost(c.GetUsersRoute(), user.ToJson())
	if err != nil {
		return nil, BuildErrorResponse(r, err)
	}
	defer closeBody(r)
	return UserFromJson(r.Body), BuildResponse(r)
}

// CreateUserWithToken creates a user in the system based on the provided tokenId.
func (c *Client4) CreateUserWithToken(user *User, tokenId string) (*User, *Response) {
	if tokenId == "" {
		err := NewAppError("MissingHashOrData", "api.user.create_user.missing_token.app_error", nil, "", http.StatusBadRequest)
		return nil, &Response{StatusCode: err.StatusCode, Error: err}
	}

	query := fmt.Sprintf("?t=%v", tokenId)
	r, err := c.DoApiPost(c.GetUsersRoute()+query, user.ToJson())
	if err != nil {
		return nil, BuildErrorResponse(r, err)
	}
	defer closeBody(r)

	return UserFromJson(r.Body), BuildResponse(r)
}

// CreateUserWithInviteId creates a user in the system based on the provided invited id.
func (c *Client4) CreateUserWithInviteId(user *User, inviteId string) (*User, *Response) {
	if inviteId == "" {
		err := NewAppError("MissingInviteId", "api.user.create_user.missing_invite_id.app_error", nil, "", http.StatusBadRequest)
		return nil, &Response{StatusCode: err.StatusCode, Error: err}
	}

	query := fmt.Sprintf("?iid=%v", url.QueryEscape(inviteId))
	r, err := c.DoApiPost(c.GetUsersRoute()+query, user.ToJson())
	if err != nil {
		return nil, BuildErrorResponse(r, err)
	}
	defer closeBody(r)

	return UserFromJson(r.Body), BuildResponse(r)
}

// GetMe returns the logged in user.
func (c *Client4) GetMe(etag string) (*User, *Response) {
	r, err := c.DoApiGet(c.GetUserRoute(ME), etag)
	if err != nil {
		return nil, BuildErrorResponse(r, err)
	}
	defer closeBody(r)
	return UserFromJson(r.Body), BuildResponse(r)
}

// GetUser returns a user based on the provided user id string.
func (c *Client4) GetUser(userId, etag string) (*User, *Response) {
	r, err := c.DoApiGet(c.GetUserRoute(userId), etag)
	if err != nil {
		return nil, BuildErrorResponse(r, err)
	}
	defer closeBody(r)
	return UserFromJson(r.Body), BuildResponse(r)
}

// GetUserByUsername returns a user based on the provided user name string.
func (c *Client4) GetUserByUsername(userName, etag string) (*User, *Response) {
	r, err := c.DoApiGet(c.GetUserByUsernameRoute(userName), etag)
	if err != nil {
		return nil, BuildErrorResponse(r, err)
	}
	defer closeBody(r)
	return UserFromJson(r.Body), BuildResponse(r)
}

// GetUserByEmail returns a user based on the provided user email string.
func (c *Client4) GetUserByEmail(email, etag string) (*User, *Response) {
	r, err := c.DoApiGet(c.GetUserByEmailRoute(email), etag)
	if err != nil {
		return nil, BuildErrorResponse(r, err)
	}
	defer closeBody(r)
	return UserFromJson(r.Body), BuildResponse(r)
}

// AutocompleteUsersInTeam returns the users on a team based on search term.
func (c *Client4) AutocompleteUsersInTeam(teamId string, username string, limit int, etag string) (*UserAutocomplete, *Response) {
	query := fmt.Sprintf("?in_team=%v&name=%v&limit=%d", teamId, username, limit)
	r, err := c.DoApiGet(c.GetUsersRoute()+"/autocomplete"+query, etag)
	if err != nil {
		return nil, BuildErrorResponse(r, err)
	}
	defer closeBody(r)
	return UserAutocompleteFromJson(r.Body), BuildResponse(r)
}

// AutocompleteUsersInChannel returns the users in a channel based on search term.
func (c *Client4) AutocompleteUsersInChannel(teamId string, channelId string, username string, limit int, etag string) (*UserAutocomplete, *Response) {
	query := fmt.Sprintf("?in_team=%v&in_channel=%v&name=%v&limit=%d", teamId, channelId, username, limit)
	r, err := c.DoApiGet(c.GetUsersRoute()+"/autocomplete"+query, etag)
	if err != nil {
		return nil, BuildErrorResponse(r, err)
	}
	defer closeBody(r)
	return UserAutocompleteFromJson(r.Body), BuildResponse(r)
}

// AutocompleteUsers returns the users in the system based on search term.
func (c *Client4) AutocompleteUsers(username string, limit int, etag string) (*UserAutocomplete, *Response) {
	query := fmt.Sprintf("?name=%v&limit=%d", username, limit)
	r, err := c.DoApiGet(c.GetUsersRoute()+"/autocomplete"+query, etag)
	if err != nil {
		return nil, BuildErrorResponse(r, err)
	}
	defer closeBody(r)
	return UserAutocompleteFromJson(r.Body), BuildResponse(r)
}

// GetDefaultProfileImage gets the default user's profile image. Must be logged in.
func (c *Client4) GetDefaultProfileImage(userId string) ([]byte, *Response) {
	r, appErr := c.DoApiGet(c.GetUserRoute(userId)+"/image/default", "")
	if appErr != nil {
		return nil, BuildErrorResponse(r, appErr)
	}
	defer closeBody(r)

	data, err := ioutil.ReadAll(r.Body)
	if err != nil {
		return nil, BuildErrorResponse(r, NewAppError("GetDefaultProfileImage", "model.client.read_file.app_error", nil, err.Error(), r.StatusCode))
	}

	return data, BuildResponse(r)
}

// GetProfileImage gets user's profile image. Must be logged in.
func (c *Client4) GetProfileImage(userId, etag string) ([]byte, *Response) {
	r, appErr := c.DoApiGet(c.GetUserRoute(userId)+"/image", etag)
	if appErr != nil {
		return nil, BuildErrorResponse(r, appErr)
	}
	defer closeBody(r)

	data, err := ioutil.ReadAll(r.Body)
	if err != nil {
		return nil, BuildErrorResponse(r, NewAppError("GetProfileImage", "model.client.read_file.app_error", nil, err.Error(), r.StatusCode))
	}
	return data, BuildResponse(r)
}

// GetUsers returns a page of users on the system. Page counting starts at 0.
func (c *Client4) GetUsers(page int, perPage int, etag string) ([]*User, *Response) {
	query := fmt.Sprintf("?page=%v&per_page=%v", page, perPage)
	r, err := c.DoApiGet(c.GetUsersRoute()+query, etag)
	if err != nil {
		return nil, BuildErrorResponse(r, err)
	}
	defer closeBody(r)
	return UserListFromJson(r.Body), BuildResponse(r)
}

// GetUsersInTeam returns a page of users on a team. Page counting starts at 0.
func (c *Client4) GetUsersInTeam(teamId string, page int, perPage int, etag string) ([]*User, *Response) {
	query := fmt.Sprintf("?in_team=%v&page=%v&per_page=%v", teamId, page, perPage)
	r, err := c.DoApiGet(c.GetUsersRoute()+query, etag)
	if err != nil {
		return nil, BuildErrorResponse(r, err)
	}
	defer closeBody(r)
	return UserListFromJson(r.Body), BuildResponse(r)
}

// GetNewUsersInTeam returns a page of users on a team. Page counting starts at 0.
func (c *Client4) GetNewUsersInTeam(teamId string, page int, perPage int, etag string) ([]*User, *Response) {
	query := fmt.Sprintf("?sort=create_at&in_team=%v&page=%v&per_page=%v", teamId, page, perPage)
	r, err := c.DoApiGet(c.GetUsersRoute()+query, etag)
	if err != nil {
		return nil, BuildErrorResponse(r, err)
	}
	defer closeBody(r)
	return UserListFromJson(r.Body), BuildResponse(r)
}

// GetRecentlyActiveUsersInTeam returns a page of users on a team. Page counting starts at 0.
func (c *Client4) GetRecentlyActiveUsersInTeam(teamId string, page int, perPage int, etag string) ([]*User, *Response) {
	query := fmt.Sprintf("?sort=last_activity_at&in_team=%v&page=%v&per_page=%v", teamId, page, perPage)
	r, err := c.DoApiGet(c.GetUsersRoute()+query, etag)
	if err != nil {
		return nil, BuildErrorResponse(r, err)
	}
	defer closeBody(r)
	return UserListFromJson(r.Body), BuildResponse(r)
}

// GetUsersNotInTeam returns a page of users who are not in a team. Page counting starts at 0.
func (c *Client4) GetUsersNotInTeam(teamId string, page int, perPage int, etag string) ([]*User, *Response) {
	query := fmt.Sprintf("?not_in_team=%v&page=%v&per_page=%v", teamId, page, perPage)
	r, err := c.DoApiGet(c.GetUsersRoute()+query, etag)
	if err != nil {
		return nil, BuildErrorResponse(r, err)
	}
	defer closeBody(r)
	return UserListFromJson(r.Body), BuildResponse(r)
}

// GetUsersInChannel returns a page of users in a channel. Page counting starts at 0.
func (c *Client4) GetUsersInChannel(channelId string, page int, perPage int, etag string) ([]*User, *Response) {
	query := fmt.Sprintf("?in_channel=%v&page=%v&per_page=%v", channelId, page, perPage)
	r, err := c.DoApiGet(c.GetUsersRoute()+query, etag)
	if err != nil {
		return nil, BuildErrorResponse(r, err)
	}
	defer closeBody(r)
	return UserListFromJson(r.Body), BuildResponse(r)
}

// GetUsersInChannelByStatus returns a page of users in a channel. Page counting starts at 0. Sorted by Status
func (c *Client4) GetUsersInChannelByStatus(channelId string, page int, perPage int, etag string) ([]*User, *Response) {
	query := fmt.Sprintf("?in_channel=%v&page=%v&per_page=%v&sort=status", channelId, page, perPage)
	r, err := c.DoApiGet(c.GetUsersRoute()+query, etag)
	if err != nil {
		return nil, BuildErrorResponse(r, err)
	}
	defer closeBody(r)
	return UserListFromJson(r.Body), BuildResponse(r)
}

// GetUsersNotInChannel returns a page of users not in a channel. Page counting starts at 0.
func (c *Client4) GetUsersNotInChannel(teamId, channelId string, page int, perPage int, etag string) ([]*User, *Response) {
	query := fmt.Sprintf("?in_team=%v&not_in_channel=%v&page=%v&per_page=%v", teamId, channelId, page, perPage)
	r, err := c.DoApiGet(c.GetUsersRoute()+query, etag)
	if err != nil {
		return nil, BuildErrorResponse(r, err)
	}
	defer closeBody(r)
	return UserListFromJson(r.Body), BuildResponse(r)
}

// GetUsersWithoutTeam returns a page of users on the system that aren't on any teams. Page counting starts at 0.
func (c *Client4) GetUsersWithoutTeam(page int, perPage int, etag string) ([]*User, *Response) {
	query := fmt.Sprintf("?without_team=1&page=%v&per_page=%v", page, perPage)
	r, err := c.DoApiGet(c.GetUsersRoute()+query, etag)
	if err != nil {
		return nil, BuildErrorResponse(r, err)
	}
	defer closeBody(r)
	return UserListFromJson(r.Body), BuildResponse(r)
}

// GetUsersByIds returns a list of users based on the provided user ids.
func (c *Client4) GetUsersByIds(userIds []string) ([]*User, *Response) {
	r, err := c.DoApiPost(c.GetUsersRoute()+"/ids", ArrayToJson(userIds))
	if err != nil {
		return nil, BuildErrorResponse(r, err)
	}
	defer closeBody(r)
	return UserListFromJson(r.Body), BuildResponse(r)
}

// GetUsersByIds returns a list of users based on the provided user ids.
func (c *Client4) GetUsersByIdsWithOptions(userIds []string, options *UserGetByIdsOptions) ([]*User, *Response) {
	v := url.Values{}
	if options.Since != 0 {
		v.Set("since", fmt.Sprintf("%d", options.Since))
	}

	url := c.GetUsersRoute() + "/ids"
	if len(v) > 0 {
		url += "?" + v.Encode()
	}

	r, err := c.DoApiPost(url, ArrayToJson(userIds))
	if err != nil {
		return nil, BuildErrorResponse(r, err)
	}
	defer closeBody(r)
	return UserListFromJson(r.Body), BuildResponse(r)
}

// GetUsersByUsernames returns a list of users based on the provided usernames.
func (c *Client4) GetUsersByUsernames(usernames []string) ([]*User, *Response) {
	r, err := c.DoApiPost(c.GetUsersRoute()+"/usernames", ArrayToJson(usernames))
	if err != nil {
		return nil, BuildErrorResponse(r, err)
	}
	defer closeBody(r)
	return UserListFromJson(r.Body), BuildResponse(r)
}

// GetUsersByGroupChannelIds returns a map with channel ids as keys
// and a list of users as values based on the provided user ids.
func (c *Client4) GetUsersByGroupChannelIds(groupChannelIds []string) (map[string][]*User, *Response) {
	r, err := c.DoApiPost(c.GetUsersRoute()+"/group_channels", ArrayToJson(groupChannelIds))
	if err != nil {
		return nil, BuildErrorResponse(r, err)
	}
	defer closeBody(r)

	usersByChannelId := map[string][]*User{}
	json.NewDecoder(r.Body).Decode(&usersByChannelId)
	return usersByChannelId, BuildResponse(r)
}

// SearchUsers returns a list of users based on some search criteria.
func (c *Client4) SearchUsers(search *UserSearch) ([]*User, *Response) {
	r, err := c.doApiPostBytes(c.GetUsersRoute()+"/search", search.ToJson())
	if err != nil {
		return nil, BuildErrorResponse(r, err)
	}
	defer closeBody(r)
	return UserListFromJson(r.Body), BuildResponse(r)
}

// UpdateUser updates a user in the system based on the provided user struct.
func (c *Client4) UpdateUser(user *User) (*User, *Response) {
	r, err := c.DoApiPut(c.GetUserRoute(user.Id), user.ToJson())
	if err != nil {
		return nil, BuildErrorResponse(r, err)
	}
	defer closeBody(r)
	return UserFromJson(r.Body), BuildResponse(r)
}

// PatchUser partially updates a user in the system. Any missing fields are not updated.
func (c *Client4) PatchUser(userId string, patch *UserPatch) (*User, *Response) {
	r, err := c.DoApiPut(c.GetUserRoute(userId)+"/patch", patch.ToJson())
	if err != nil {
		return nil, BuildErrorResponse(r, err)
	}
	defer closeBody(r)
	return UserFromJson(r.Body), BuildResponse(r)
}

// UpdateUserAuth updates a user AuthData (uthData, authService and password) in the system.
func (c *Client4) UpdateUserAuth(userId string, userAuth *UserAuth) (*UserAuth, *Response) {
	r, err := c.DoApiPut(c.GetUserRoute(userId)+"/auth", userAuth.ToJson())
	if err != nil {
		return nil, BuildErrorResponse(r, err)
	}
	defer closeBody(r)
	return UserAuthFromJson(r.Body), BuildResponse(r)
}

// UpdateUserMfa activates multi-factor authentication for a user if activate
// is true and a valid code is provided. If activate is false, then code is not
// required and multi-factor authentication is disabled for the user.
func (c *Client4) UpdateUserMfa(userId, code string, activate bool) (bool, *Response) {
	requestBody := make(map[string]interface{})
	requestBody["activate"] = activate
	requestBody["code"] = code

	r, err := c.DoApiPut(c.GetUserRoute(userId)+"/mfa", StringInterfaceToJson(requestBody))
	if err != nil {
		return false, BuildErrorResponse(r, err)
	}
	defer closeBody(r)
	return CheckStatusOK(r), BuildResponse(r)
}

// CheckUserMfa checks whether a user has MFA active on their account or not based on the
// provided login id.
// Deprecated: Clients should use Login method and check for MFA Error
func (c *Client4) CheckUserMfa(loginId string) (bool, *Response) {
	requestBody := make(map[string]interface{})
	requestBody["login_id"] = loginId
	r, err := c.DoApiPost(c.GetUsersRoute()+"/mfa", StringInterfaceToJson(requestBody))
	if err != nil {
		return false, BuildErrorResponse(r, err)
	}
	defer closeBody(r)

	data := StringInterfaceFromJson(r.Body)
	mfaRequired, ok := data["mfa_required"].(bool)
	if !ok {
		return false, BuildResponse(r)
	}
	return mfaRequired, BuildResponse(r)
}

// GenerateMfaSecret will generate a new MFA secret for a user and return it as a string and
// as a base64 encoded image QR code.
func (c *Client4) GenerateMfaSecret(userId string) (*MfaSecret, *Response) {
	r, err := c.DoApiPost(c.GetUserRoute(userId)+"/mfa/generate", "")
	if err != nil {
		return nil, BuildErrorResponse(r, err)
	}
	defer closeBody(r)
	return MfaSecretFromJson(r.Body), BuildResponse(r)
}

// UpdateUserPassword updates a user's password. Must be logged in as the user or be a system administrator.
func (c *Client4) UpdateUserPassword(userId, currentPassword, newPassword string) (bool, *Response) {
	requestBody := map[string]string{"current_password": currentPassword, "new_password": newPassword}
	r, err := c.DoApiPut(c.GetUserRoute(userId)+"/password", MapToJson(requestBody))
	if err != nil {
		return false, BuildErrorResponse(r, err)
	}
	defer closeBody(r)
	return CheckStatusOK(r), BuildResponse(r)
}

// PromoteGuestToUser convert a guest into a regular user
func (c *Client4) PromoteGuestToUser(guestId string) (bool, *Response) {
	r, err := c.DoApiPost(c.GetUserRoute(guestId)+"/promote", "")
	if err != nil {
		return false, BuildErrorResponse(r, err)
	}
	defer closeBody(r)
	return CheckStatusOK(r), BuildResponse(r)
}

// DemoteUserToGuest convert a regular user into a guest
func (c *Client4) DemoteUserToGuest(guestId string) (bool, *Response) {
	r, err := c.DoApiPost(c.GetUserRoute(guestId)+"/demote", "")
	if err != nil {
		return false, BuildErrorResponse(r, err)
	}
	defer closeBody(r)
	return CheckStatusOK(r), BuildResponse(r)
}

// UpdateUserRoles updates a user's roles in the system. A user can have "system_user" and "system_admin" roles.
func (c *Client4) UpdateUserRoles(userId, roles string) (bool, *Response) {
	requestBody := map[string]string{"roles": roles}
	r, err := c.DoApiPut(c.GetUserRoute(userId)+"/roles", MapToJson(requestBody))
	if err != nil {
		return false, BuildErrorResponse(r, err)
	}
	defer closeBody(r)
	return CheckStatusOK(r), BuildResponse(r)
}

// UpdateUserActive updates status of a user whether active or not.
func (c *Client4) UpdateUserActive(userId string, active bool) (bool, *Response) {
	requestBody := make(map[string]interface{})
	requestBody["active"] = active
	r, err := c.DoApiPut(c.GetUserRoute(userId)+"/active", StringInterfaceToJson(requestBody))
	if err != nil {
		return false, BuildErrorResponse(r, err)
	}
	defer closeBody(r)

	return CheckStatusOK(r), BuildResponse(r)
}

// DeleteUser deactivates a user in the system based on the provided user id string.
func (c *Client4) DeleteUser(userId string) (bool, *Response) {
	r, err := c.DoApiDelete(c.GetUserRoute(userId))
	if err != nil {
		return false, BuildErrorResponse(r, err)
	}
	defer closeBody(r)
	return CheckStatusOK(r), BuildResponse(r)
}

// SendPasswordResetEmail will send a link for password resetting to a user with the
// provided email.
func (c *Client4) SendPasswordResetEmail(email string) (bool, *Response) {
	requestBody := map[string]string{"email": email}
	r, err := c.DoApiPost(c.GetUsersRoute()+"/password/reset/send", MapToJson(requestBody))
	if err != nil {
		return false, BuildErrorResponse(r, err)
	}
	defer closeBody(r)
	return CheckStatusOK(r), BuildResponse(r)
}

// ResetPassword uses a recovery code to update reset a user's password.
func (c *Client4) ResetPassword(token, newPassword string) (bool, *Response) {
	requestBody := map[string]string{"token": token, "new_password": newPassword}
	r, err := c.DoApiPost(c.GetUsersRoute()+"/password/reset", MapToJson(requestBody))
	if err != nil {
		return false, BuildErrorResponse(r, err)
	}
	defer closeBody(r)
	return CheckStatusOK(r), BuildResponse(r)
}

// GetSessions returns a list of sessions based on the provided user id string.
func (c *Client4) GetSessions(userId, etag string) ([]*Session, *Response) {
	r, err := c.DoApiGet(c.GetUserRoute(userId)+"/sessions", etag)
	if err != nil {
		return nil, BuildErrorResponse(r, err)
	}
	defer closeBody(r)
	return SessionsFromJson(r.Body), BuildResponse(r)
}

// RevokeSession revokes a user session based on the provided user id and session id strings.
func (c *Client4) RevokeSession(userId, sessionId string) (bool, *Response) {
	requestBody := map[string]string{"session_id": sessionId}
	r, err := c.DoApiPost(c.GetUserRoute(userId)+"/sessions/revoke", MapToJson(requestBody))
	if err != nil {
		return false, BuildErrorResponse(r, err)
	}
	defer closeBody(r)
	return CheckStatusOK(r), BuildResponse(r)
}

// RevokeAllSessions revokes all sessions for the provided user id string.
func (c *Client4) RevokeAllSessions(userId string) (bool, *Response) {
	r, err := c.DoApiPost(c.GetUserRoute(userId)+"/sessions/revoke/all", "")
	if err != nil {
		return false, BuildErrorResponse(r, err)
	}
	defer closeBody(r)
	return CheckStatusOK(r), BuildResponse(r)
}

// RevokeAllSessions revokes all sessions for all the users.
func (c *Client4) RevokeSessionsFromAllUsers() (bool, *Response) {
	r, err := c.DoApiPost(c.GetUsersRoute()+"/sessions/revoke/all", "")
	if err != nil {
		return false, BuildErrorResponse(r, err)
	}
	defer closeBody(r)
	return CheckStatusOK(r), BuildResponse(r)
}

// AttachDeviceId attaches a mobile device ID to the current session.
func (c *Client4) AttachDeviceId(deviceId string) (bool, *Response) {
	requestBody := map[string]string{"device_id": deviceId}
	r, err := c.DoApiPut(c.GetUsersRoute()+"/sessions/device", MapToJson(requestBody))
	if err != nil {
		return false, BuildErrorResponse(r, err)
	}
	defer closeBody(r)
	return CheckStatusOK(r), BuildResponse(r)
}

// GetTeamsUnreadForUser will return an array with TeamUnread objects that contain the amount
// of unread messages and mentions the current user has for the teams it belongs to.
// An optional team ID can be set to exclude that team from the results. Must be authenticated.
func (c *Client4) GetTeamsUnreadForUser(userId, teamIdToExclude string) ([]*TeamUnread, *Response) {
	var optional string
	if teamIdToExclude != "" {
		optional += fmt.Sprintf("?exclude_team=%s", url.QueryEscape(teamIdToExclude))
	}

	r, err := c.DoApiGet(c.GetUserRoute(userId)+"/teams/unread"+optional, "")
	if err != nil {
		return nil, BuildErrorResponse(r, err)
	}
	defer closeBody(r)
	return TeamsUnreadFromJson(r.Body), BuildResponse(r)
}

// GetUserAudits returns a list of audit based on the provided user id string.
func (c *Client4) GetUserAudits(userId string, page int, perPage int, etag string) (Audits, *Response) {
	query := fmt.Sprintf("?page=%v&per_page=%v", page, perPage)
	r, err := c.DoApiGet(c.GetUserRoute(userId)+"/audits"+query, etag)
	if err != nil {
		return nil, BuildErrorResponse(r, err)
	}
	defer closeBody(r)
	return AuditsFromJson(r.Body), BuildResponse(r)
}

// VerifyUserEmail will verify a user's email using the supplied token.
func (c *Client4) VerifyUserEmail(token string) (bool, *Response) {
	requestBody := map[string]string{"token": token}
	r, err := c.DoApiPost(c.GetUsersRoute()+"/email/verify", MapToJson(requestBody))
	if err != nil {
		return false, BuildErrorResponse(r, err)
	}
	defer closeBody(r)
	return CheckStatusOK(r), BuildResponse(r)
}

// SendVerificationEmail will send an email to the user with the provided email address, if
// that user exists. The email will contain a link that can be used to verify the user's
// email address.
func (c *Client4) SendVerificationEmail(email string) (bool, *Response) {
	requestBody := map[string]string{"email": email}
	r, err := c.DoApiPost(c.GetUsersRoute()+"/email/verify/send", MapToJson(requestBody))
	if err != nil {
		return false, BuildErrorResponse(r, err)
	}
	defer closeBody(r)
	return CheckStatusOK(r), BuildResponse(r)
}

// SetDefaultProfileImage resets the profile image to a default generated one.
func (c *Client4) SetDefaultProfileImage(userId string) (bool, *Response) {
	r, err := c.DoApiDelete(c.GetUserRoute(userId) + "/image")
	if err != nil {
		return false, BuildErrorResponse(r, err)
	}
	return CheckStatusOK(r), BuildResponse(r)
}

// SetProfileImage sets profile image of the user.
func (c *Client4) SetProfileImage(userId string, data []byte) (bool, *Response) {
	body := &bytes.Buffer{}
	writer := multipart.NewWriter(body)

	part, err := writer.CreateFormFile("image", "profile.png")
	if err != nil {
		return false, &Response{Error: NewAppError("SetProfileImage", "model.client.set_profile_user.no_file.app_error", nil, err.Error(), http.StatusBadRequest)}
	}

	if _, err = io.Copy(part, bytes.NewBuffer(data)); err != nil {
		return false, &Response{Error: NewAppError("SetProfileImage", "model.client.set_profile_user.no_file.app_error", nil, err.Error(), http.StatusBadRequest)}
	}

	if err = writer.Close(); err != nil {
		return false, &Response{Error: NewAppError("SetProfileImage", "model.client.set_profile_user.writer.app_error", nil, err.Error(), http.StatusBadRequest)}
	}

	rq, err := http.NewRequest("POST", c.ApiUrl+c.GetUserRoute(userId)+"/image", bytes.NewReader(body.Bytes()))
	if err != nil {
		return false, &Response{Error: NewAppError("SetProfileImage", "model.client.connecting.app_error", nil, err.Error(), http.StatusBadRequest)}
	}
	rq.Header.Set("Content-Type", writer.FormDataContentType())

	if len(c.AuthToken) > 0 {
		rq.Header.Set(HEADER_AUTH, c.AuthType+" "+c.AuthToken)
	}

	rp, err := c.HttpClient.Do(rq)
	if err != nil || rp == nil {
		return false, &Response{StatusCode: http.StatusForbidden, Error: NewAppError(c.GetUserRoute(userId)+"/image", "model.client.connecting.app_error", nil, err.Error(), http.StatusForbidden)}
	}
	defer closeBody(rp)

	if rp.StatusCode >= 300 {
		return false, BuildErrorResponse(rp, AppErrorFromJson(rp.Body))
	}

	return CheckStatusOK(rp), BuildResponse(rp)
}

// CreateUserAccessToken will generate a user access token that can be used in place
// of a session token to access the REST API. Must have the 'create_user_access_token'
// permission and if generating for another user, must have the 'edit_other_users'
// permission. A non-blank description is required.
func (c *Client4) CreateUserAccessToken(userId, description string) (*UserAccessToken, *Response) {
	requestBody := map[string]string{"description": description}
	r, err := c.DoApiPost(c.GetUserRoute(userId)+"/tokens", MapToJson(requestBody))
	if err != nil {
		return nil, BuildErrorResponse(r, err)
	}
	defer closeBody(r)
	return UserAccessTokenFromJson(r.Body), BuildResponse(r)
}

// GetUserAccessTokens will get a page of access tokens' id, description, is_active
// and the user_id in the system. The actual token will not be returned. Must have
// the 'manage_system' permission.
func (c *Client4) GetUserAccessTokens(page int, perPage int) ([]*UserAccessToken, *Response) {
	query := fmt.Sprintf("?page=%v&per_page=%v", page, perPage)
	r, err := c.DoApiGet(c.GetUserAccessTokensRoute()+query, "")
	if err != nil {
		return nil, BuildErrorResponse(r, err)
	}
	defer closeBody(r)
	return UserAccessTokenListFromJson(r.Body), BuildResponse(r)
}

// GetUserAccessToken will get a user access tokens' id, description, is_active
// and the user_id of the user it is for. The actual token will not be returned.
// Must have the 'read_user_access_token' permission and if getting for another
// user, must have the 'edit_other_users' permission.
func (c *Client4) GetUserAccessToken(tokenId string) (*UserAccessToken, *Response) {
	r, err := c.DoApiGet(c.GetUserAccessTokenRoute(tokenId), "")
	if err != nil {
		return nil, BuildErrorResponse(r, err)
	}
	defer closeBody(r)
	return UserAccessTokenFromJson(r.Body), BuildResponse(r)
}

// GetUserAccessTokensForUser will get a paged list of user access tokens showing id,
// description and user_id for each. The actual tokens will not be returned. Must have
// the 'read_user_access_token' permission and if getting for another user, must have the
// 'edit_other_users' permission.
func (c *Client4) GetUserAccessTokensForUser(userId string, page, perPage int) ([]*UserAccessToken, *Response) {
	query := fmt.Sprintf("?page=%v&per_page=%v", page, perPage)
	r, err := c.DoApiGet(c.GetUserRoute(userId)+"/tokens"+query, "")
	if err != nil {
		return nil, BuildErrorResponse(r, err)
	}
	defer closeBody(r)
	return UserAccessTokenListFromJson(r.Body), BuildResponse(r)
}

// RevokeUserAccessToken will revoke a user access token by id. Must have the
// 'revoke_user_access_token' permission and if revoking for another user, must have the
// 'edit_other_users' permission.
func (c *Client4) RevokeUserAccessToken(tokenId string) (bool, *Response) {
	requestBody := map[string]string{"token_id": tokenId}
	r, err := c.DoApiPost(c.GetUsersRoute()+"/tokens/revoke", MapToJson(requestBody))
	if err != nil {
		return false, BuildErrorResponse(r, err)
	}
	defer closeBody(r)
	return CheckStatusOK(r), BuildResponse(r)
}

// SearchUserAccessTokens returns user access tokens matching the provided search term.
func (c *Client4) SearchUserAccessTokens(search *UserAccessTokenSearch) ([]*UserAccessToken, *Response) {
	r, err := c.DoApiPost(c.GetUsersRoute()+"/tokens/search", search.ToJson())
	if err != nil {
		return nil, BuildErrorResponse(r, err)
	}
	defer closeBody(r)
	return UserAccessTokenListFromJson(r.Body), BuildResponse(r)
}

// DisableUserAccessToken will disable a user access token by id. Must have the
// 'revoke_user_access_token' permission and if disabling for another user, must have the
// 'edit_other_users' permission.
func (c *Client4) DisableUserAccessToken(tokenId string) (bool, *Response) {
	requestBody := map[string]string{"token_id": tokenId}
	r, err := c.DoApiPost(c.GetUsersRoute()+"/tokens/disable", MapToJson(requestBody))
	if err != nil {
		return false, BuildErrorResponse(r, err)
	}
	defer closeBody(r)
	return CheckStatusOK(r), BuildResponse(r)
}

// EnableUserAccessToken will enable a user access token by id. Must have the
// 'create_user_access_token' permission and if enabling for another user, must have the
// 'edit_other_users' permission.
func (c *Client4) EnableUserAccessToken(tokenId string) (bool, *Response) {
	requestBody := map[string]string{"token_id": tokenId}
	r, err := c.DoApiPost(c.GetUsersRoute()+"/tokens/enable", MapToJson(requestBody))
	if err != nil {
		return false, BuildErrorResponse(r, err)
	}
	defer closeBody(r)
	return CheckStatusOK(r), BuildResponse(r)
}

// Bots section

// CreateBot creates a bot in the system based on the provided bot struct.
func (c *Client4) CreateBot(bot *Bot) (*Bot, *Response) {
	r, err := c.doApiPostBytes(c.GetBotsRoute(), bot.ToJson())
	if err != nil {
		return nil, BuildErrorResponse(r, err)
	}
	defer closeBody(r)
	return BotFromJson(r.Body), BuildResponse(r)
}

// PatchBot partially updates a bot. Any missing fields are not updated.
func (c *Client4) PatchBot(userId string, patch *BotPatch) (*Bot, *Response) {
	r, err := c.doApiPutBytes(c.GetBotRoute(userId), patch.ToJson())
	if err != nil {
		return nil, BuildErrorResponse(r, err)
	}
	defer closeBody(r)
	return BotFromJson(r.Body), BuildResponse(r)
}

// GetBot fetches the given, undeleted bot.
func (c *Client4) GetBot(userId string, etag string) (*Bot, *Response) {
	r, err := c.DoApiGet(c.GetBotRoute(userId), etag)
	if err != nil {
		return nil, BuildErrorResponse(r, err)
	}
	defer closeBody(r)
	return BotFromJson(r.Body), BuildResponse(r)
}

// GetBot fetches the given bot, even if it is deleted.
func (c *Client4) GetBotIncludeDeleted(userId string, etag string) (*Bot, *Response) {
	r, err := c.DoApiGet(c.GetBotRoute(userId)+"?include_deleted=true", etag)
	if err != nil {
		return nil, BuildErrorResponse(r, err)
	}
	defer closeBody(r)
	return BotFromJson(r.Body), BuildResponse(r)
}

// GetBots fetches the given page of bots, excluding deleted.
func (c *Client4) GetBots(page, perPage int, etag string) ([]*Bot, *Response) {
	query := fmt.Sprintf("?page=%v&per_page=%v", page, perPage)
	r, err := c.DoApiGet(c.GetBotsRoute()+query, etag)
	if err != nil {
		return nil, BuildErrorResponse(r, err)
	}
	defer closeBody(r)
	return BotListFromJson(r.Body), BuildResponse(r)
}

// GetBotsIncludeDeleted fetches the given page of bots, including deleted.
func (c *Client4) GetBotsIncludeDeleted(page, perPage int, etag string) ([]*Bot, *Response) {
	query := fmt.Sprintf("?page=%v&per_page=%v&include_deleted=true", page, perPage)
	r, err := c.DoApiGet(c.GetBotsRoute()+query, etag)
	if err != nil {
		return nil, BuildErrorResponse(r, err)
	}
	defer closeBody(r)
	return BotListFromJson(r.Body), BuildResponse(r)
}

// GetBotsOrphaned fetches the given page of bots, only including orphanded bots.
func (c *Client4) GetBotsOrphaned(page, perPage int, etag string) ([]*Bot, *Response) {
	query := fmt.Sprintf("?page=%v&per_page=%v&only_orphaned=true", page, perPage)
	r, err := c.DoApiGet(c.GetBotsRoute()+query, etag)
	if err != nil {
		return nil, BuildErrorResponse(r, err)
	}
	defer closeBody(r)
	return BotListFromJson(r.Body), BuildResponse(r)
}

// DisableBot disables the given bot in the system.
func (c *Client4) DisableBot(botUserId string) (*Bot, *Response) {
	r, err := c.doApiPostBytes(c.GetBotRoute(botUserId)+"/disable", nil)
	if err != nil {
		return nil, BuildErrorResponse(r, err)
	}
	defer closeBody(r)
	return BotFromJson(r.Body), BuildResponse(r)
}

// EnableBot disables the given bot in the system.
func (c *Client4) EnableBot(botUserId string) (*Bot, *Response) {
	r, err := c.doApiPostBytes(c.GetBotRoute(botUserId)+"/enable", nil)
	if err != nil {
		return nil, BuildErrorResponse(r, err)
	}
	defer closeBody(r)
	return BotFromJson(r.Body), BuildResponse(r)
}

// AssignBot assigns the given bot to the given user
func (c *Client4) AssignBot(botUserId, newOwnerId string) (*Bot, *Response) {
	r, err := c.doApiPostBytes(c.GetBotRoute(botUserId)+"/assign/"+newOwnerId, nil)
	if err != nil {
		return nil, BuildErrorResponse(r, err)
	}
	defer closeBody(r)
	return BotFromJson(r.Body), BuildResponse(r)
}

// SetBotIconImage sets LHS bot icon image.
func (c *Client4) SetBotIconImage(botUserId string, data []byte) (bool, *Response) {
	body := &bytes.Buffer{}
	writer := multipart.NewWriter(body)

	part, err := writer.CreateFormFile("image", "icon.svg")
	if err != nil {
		return false, &Response{Error: NewAppError("SetBotIconImage", "model.client.set_bot_icon_image.no_file.app_error", nil, err.Error(), http.StatusBadRequest)}
	}

	if _, err = io.Copy(part, bytes.NewBuffer(data)); err != nil {
		return false, &Response{Error: NewAppError("SetBotIconImage", "model.client.set_bot_icon_image.no_file.app_error", nil, err.Error(), http.StatusBadRequest)}
	}

	if err = writer.Close(); err != nil {
		return false, &Response{Error: NewAppError("SetBotIconImage", "model.client.set_bot_icon_image.writer.app_error", nil, err.Error(), http.StatusBadRequest)}
	}

	rq, err := http.NewRequest("POST", c.ApiUrl+c.GetBotRoute(botUserId)+"/icon", bytes.NewReader(body.Bytes()))
	if err != nil {
		return false, &Response{Error: NewAppError("SetBotIconImage", "model.client.connecting.app_error", nil, err.Error(), http.StatusBadRequest)}
	}
	rq.Header.Set("Content-Type", writer.FormDataContentType())

	if len(c.AuthToken) > 0 {
		rq.Header.Set(HEADER_AUTH, c.AuthType+" "+c.AuthToken)
	}

	rp, err := c.HttpClient.Do(rq)
	if err != nil || rp == nil {
		return false, &Response{StatusCode: http.StatusForbidden, Error: NewAppError(c.GetBotRoute(botUserId)+"/icon", "model.client.connecting.app_error", nil, err.Error(), http.StatusForbidden)}
	}
	defer closeBody(rp)

	if rp.StatusCode >= 300 {
		return false, BuildErrorResponse(rp, AppErrorFromJson(rp.Body))
	}

	return CheckStatusOK(rp), BuildResponse(rp)
}

// GetBotIconImage gets LHS bot icon image. Must be logged in.
func (c *Client4) GetBotIconImage(botUserId string) ([]byte, *Response) {
	r, appErr := c.DoApiGet(c.GetBotRoute(botUserId)+"/icon", "")
	if appErr != nil {
		return nil, BuildErrorResponse(r, appErr)
	}
	defer closeBody(r)

	data, err := ioutil.ReadAll(r.Body)
	if err != nil {
		return nil, BuildErrorResponse(r, NewAppError("GetBotIconImage", "model.client.read_file.app_error", nil, err.Error(), r.StatusCode))
	}
	return data, BuildResponse(r)
}

// DeleteBotIconImage deletes LHS bot icon image. Must be logged in.
func (c *Client4) DeleteBotIconImage(botUserId string) (bool, *Response) {
	r, appErr := c.DoApiDelete(c.GetBotRoute(botUserId) + "/icon")
	if appErr != nil {
		return false, BuildErrorResponse(r, appErr)
	}
	defer closeBody(r)
	return CheckStatusOK(r), BuildResponse(r)
}

// Team Section

// CreateTeam creates a team in the system based on the provided team struct.
func (c *Client4) CreateTeam(team *Team) (*Team, *Response) {
	r, err := c.DoApiPost(c.GetTeamsRoute(), team.ToJson())
	if err != nil {
		return nil, BuildErrorResponse(r, err)
	}
	defer closeBody(r)
	return TeamFromJson(r.Body), BuildResponse(r)
}

// GetTeam returns a team based on the provided team id string.
func (c *Client4) GetTeam(teamId, etag string) (*Team, *Response) {
	r, err := c.DoApiGet(c.GetTeamRoute(teamId), etag)
	if err != nil {
		return nil, BuildErrorResponse(r, err)
	}
	defer closeBody(r)
	return TeamFromJson(r.Body), BuildResponse(r)
}

// GetAllTeams returns all teams based on permissions.
func (c *Client4) GetAllTeams(etag string, page int, perPage int) ([]*Team, *Response) {
	query := fmt.Sprintf("?page=%v&per_page=%v", page, perPage)
	r, err := c.DoApiGet(c.GetTeamsRoute()+query, etag)
	if err != nil {
		return nil, BuildErrorResponse(r, err)
	}
	defer closeBody(r)
	return TeamListFromJson(r.Body), BuildResponse(r)
}

// GetAllTeamsWithTotalCount returns all teams based on permissions.
func (c *Client4) GetAllTeamsWithTotalCount(etag string, page int, perPage int) ([]*Team, int64, *Response) {
	query := fmt.Sprintf("?page=%v&per_page=%v&include_total_count=true", page, perPage)
	r, err := c.DoApiGet(c.GetTeamsRoute()+query, etag)
	if err != nil {
		return nil, 0, BuildErrorResponse(r, err)
	}
	defer closeBody(r)
	teamsListWithCount := TeamsWithCountFromJson(r.Body)
	return teamsListWithCount.Teams, teamsListWithCount.TotalCount, BuildResponse(r)
}

// GetTeamByName returns a team based on the provided team name string.
func (c *Client4) GetTeamByName(name, etag string) (*Team, *Response) {
	r, err := c.DoApiGet(c.GetTeamByNameRoute(name), etag)
	if err != nil {
		return nil, BuildErrorResponse(r, err)
	}
	defer closeBody(r)
	return TeamFromJson(r.Body), BuildResponse(r)
}

// SearchTeams returns teams matching the provided search term.
func (c *Client4) SearchTeams(search *TeamSearch) ([]*Team, *Response) {
	r, err := c.DoApiPost(c.GetTeamsRoute()+"/search", search.ToJson())
	if err != nil {
		return nil, BuildErrorResponse(r, err)
	}
	defer closeBody(r)
	return TeamListFromJson(r.Body), BuildResponse(r)
}

// SearchTeamsPaged returns a page of teams and the total count matching the provided search term.
func (c *Client4) SearchTeamsPaged(search *TeamSearch) ([]*Team, int64, *Response) {
	if search.Page == nil {
		search.Page = NewInt(0)
	}
	if search.PerPage == nil {
		search.PerPage = NewInt(100)
	}
	r, err := c.DoApiPost(c.GetTeamsRoute()+"/search", search.ToJson())
	if err != nil {
		return nil, 0, BuildErrorResponse(r, err)
	}
	defer closeBody(r)
	twc := TeamsWithCountFromJson(r.Body)
	return twc.Teams, twc.TotalCount, BuildResponse(r)
}

// TeamExists returns true or false if the team exist or not.
func (c *Client4) TeamExists(name, etag string) (bool, *Response) {
	r, err := c.DoApiGet(c.GetTeamByNameRoute(name)+"/exists", etag)
	if err != nil {
		return false, BuildErrorResponse(r, err)
	}
	defer closeBody(r)
	return MapBoolFromJson(r.Body)["exists"], BuildResponse(r)
}

// GetTeamsForUser returns a list of teams a user is on. Must be logged in as the user
// or be a system administrator.
func (c *Client4) GetTeamsForUser(userId, etag string) ([]*Team, *Response) {
	r, err := c.DoApiGet(c.GetUserRoute(userId)+"/teams", etag)
	if err != nil {
		return nil, BuildErrorResponse(r, err)
	}
	defer closeBody(r)
	return TeamListFromJson(r.Body), BuildResponse(r)
}

// GetTeamMember returns a team member based on the provided team and user id strings.
func (c *Client4) GetTeamMember(teamId, userId, etag string) (*TeamMember, *Response) {
	r, err := c.DoApiGet(c.GetTeamMemberRoute(teamId, userId), etag)
	if err != nil {
		return nil, BuildErrorResponse(r, err)
	}
	defer closeBody(r)
	return TeamMemberFromJson(r.Body), BuildResponse(r)
}

// UpdateTeamMemberRoles will update the roles on a team for a user.
func (c *Client4) UpdateTeamMemberRoles(teamId, userId, newRoles string) (bool, *Response) {
	requestBody := map[string]string{"roles": newRoles}
	r, err := c.DoApiPut(c.GetTeamMemberRoute(teamId, userId)+"/roles", MapToJson(requestBody))
	if err != nil {
		return false, BuildErrorResponse(r, err)
	}
	defer closeBody(r)
	return CheckStatusOK(r), BuildResponse(r)
}

// UpdateTeamMemberSchemeRoles will update the scheme-derived roles on a team for a user.
func (c *Client4) UpdateTeamMemberSchemeRoles(teamId string, userId string, schemeRoles *SchemeRoles) (bool, *Response) {
	r, err := c.DoApiPut(c.GetTeamMemberRoute(teamId, userId)+"/schemeRoles", schemeRoles.ToJson())
	if err != nil {
		return false, BuildErrorResponse(r, err)
	}
	defer closeBody(r)
	return CheckStatusOK(r), BuildResponse(r)
}

// UpdateTeam will update a team.
func (c *Client4) UpdateTeam(team *Team) (*Team, *Response) {
	r, err := c.DoApiPut(c.GetTeamRoute(team.Id), team.ToJson())
	if err != nil {
		return nil, BuildErrorResponse(r, err)
	}
	defer closeBody(r)
	return TeamFromJson(r.Body), BuildResponse(r)
}

// PatchTeam partially updates a team. Any missing fields are not updated.
func (c *Client4) PatchTeam(teamId string, patch *TeamPatch) (*Team, *Response) {
	r, err := c.DoApiPut(c.GetTeamRoute(teamId)+"/patch", patch.ToJson())
	if err != nil {
		return nil, BuildErrorResponse(r, err)
	}
	defer closeBody(r)
	return TeamFromJson(r.Body), BuildResponse(r)
}

// RestoreTeam restores a previously deleted team.
func (c *Client4) RestoreTeam(teamId string) (*Team, *Response) {
	r, err := c.DoApiPost(c.GetTeamRoute(teamId)+"/restore", "")
	if err != nil {
		return nil, BuildErrorResponse(r, err)
	}
	defer closeBody(r)
	return TeamFromJson(r.Body), BuildResponse(r)
}

// RegenerateTeamInviteId requests a new invite ID to be generated.
func (c *Client4) RegenerateTeamInviteId(teamId string) (*Team, *Response) {
	r, err := c.DoApiPost(c.GetTeamRoute(teamId)+"/regenerate_invite_id", "")
	if err != nil {
		return nil, BuildErrorResponse(r, err)
	}
	defer closeBody(r)
	return TeamFromJson(r.Body), BuildResponse(r)
}

// SoftDeleteTeam deletes the team softly (archive only, not permanent delete).
func (c *Client4) SoftDeleteTeam(teamId string) (bool, *Response) {
	r, err := c.DoApiDelete(c.GetTeamRoute(teamId))
	if err != nil {
		return false, BuildErrorResponse(r, err)
	}
	defer closeBody(r)
	return CheckStatusOK(r), BuildResponse(r)
}

// PermanentDeleteTeam deletes the team, should only be used when needed for
// compliance and the like.
func (c *Client4) PermanentDeleteTeam(teamId string) (bool, *Response) {
	r, err := c.DoApiDelete(c.GetTeamRoute(teamId) + "?permanent=true")
	if err != nil {
		return false, BuildErrorResponse(r, err)
	}
	defer closeBody(r)
	return CheckStatusOK(r), BuildResponse(r)
}

// UpdateTeamPrivacy modifies the team type (model.TEAM_OPEN <--> model.TEAM_INVITE) and sets
// the corresponding AllowOpenInvite appropriately.
func (c *Client4) UpdateTeamPrivacy(teamId string, privacy string) (*Team, *Response) {
	requestBody := map[string]string{"privacy": privacy}
	r, err := c.DoApiPut(c.GetTeamRoute(teamId)+"/privacy", MapToJson(requestBody))
	if err != nil {
		return nil, BuildErrorResponse(r, err)
	}
	defer closeBody(r)
	return TeamFromJson(r.Body), BuildResponse(r)
}

// GetTeamMembers returns team members based on the provided team id string.
func (c *Client4) GetTeamMembers(teamId string, page int, perPage int, etag string) ([]*TeamMember, *Response) {
	query := fmt.Sprintf("?page=%v&per_page=%v", page, perPage)
	r, err := c.DoApiGet(c.GetTeamMembersRoute(teamId)+query, etag)
	if err != nil {
		return nil, BuildErrorResponse(r, err)
	}
	defer closeBody(r)
	return TeamMembersFromJson(r.Body), BuildResponse(r)
}

// GetTeamMembersWithoutDeletedUsers returns team members based on the provided team id string. Additional parameters of sort and exclude_deleted_users accepted as well
// Could not add it to above function due to it be a breaking change.
func (c *Client4) GetTeamMembersSortAndWithoutDeletedUsers(teamId string, page int, perPage int, sort string, exclude_deleted_users bool, etag string) ([]*TeamMember, *Response) {
	query := fmt.Sprintf("?page=%v&per_page=%v&sort=%v&exclude_deleted_users=%v", page, perPage, sort, exclude_deleted_users)
	r, err := c.DoApiGet(c.GetTeamMembersRoute(teamId)+query, etag)
	if err != nil {
		return nil, BuildErrorResponse(r, err)
	}
	defer closeBody(r)
	return TeamMembersFromJson(r.Body), BuildResponse(r)
}

// GetTeamMembersForUser returns the team members for a user.
func (c *Client4) GetTeamMembersForUser(userId string, etag string) ([]*TeamMember, *Response) {
	r, err := c.DoApiGet(c.GetUserRoute(userId)+"/teams/members", etag)
	if err != nil {
		return nil, BuildErrorResponse(r, err)
	}
	defer closeBody(r)
	return TeamMembersFromJson(r.Body), BuildResponse(r)
}

// GetTeamMembersByIds will return an array of team members based on the
// team id and a list of user ids provided. Must be authenticated.
func (c *Client4) GetTeamMembersByIds(teamId string, userIds []string) ([]*TeamMember, *Response) {
	r, err := c.DoApiPost(fmt.Sprintf("/teams/%v/members/ids", teamId), ArrayToJson(userIds))
	if err != nil {
		return nil, BuildErrorResponse(r, err)
	}
	defer closeBody(r)
	return TeamMembersFromJson(r.Body), BuildResponse(r)
}

// AddTeamMember adds user to a team and return a team member.
func (c *Client4) AddTeamMember(teamId, userId string) (*TeamMember, *Response) {
	member := &TeamMember{TeamId: teamId, UserId: userId}
	r, err := c.DoApiPost(c.GetTeamMembersRoute(teamId), member.ToJson())
	if err != nil {
		return nil, BuildErrorResponse(r, err)
	}
	defer closeBody(r)
	return TeamMemberFromJson(r.Body), BuildResponse(r)
}

// AddTeamMemberFromInvite adds a user to a team and return a team member using an invite id
// or an invite token/data pair.
func (c *Client4) AddTeamMemberFromInvite(token, inviteId string) (*TeamMember, *Response) {
	var query string

	if inviteId != "" {
		query += fmt.Sprintf("?invite_id=%v", inviteId)
	}

	if token != "" {
		query += fmt.Sprintf("?token=%v", token)
	}

	r, err := c.DoApiPost(c.GetTeamsRoute()+"/members/invite"+query, "")
	if err != nil {
		return nil, BuildErrorResponse(r, err)
	}
	defer closeBody(r)
	return TeamMemberFromJson(r.Body), BuildResponse(r)
}

// AddTeamMembers adds a number of users to a team and returns the team members.
func (c *Client4) AddTeamMembers(teamId string, userIds []string) ([]*TeamMember, *Response) {
	var members []*TeamMember
	for _, userId := range userIds {
		member := &TeamMember{TeamId: teamId, UserId: userId}
		members = append(members, member)
	}

	r, err := c.DoApiPost(c.GetTeamMembersRoute(teamId)+"/batch", TeamMembersToJson(members))
	if err != nil {
		return nil, BuildErrorResponse(r, err)
	}
	defer closeBody(r)
	return TeamMembersFromJson(r.Body), BuildResponse(r)
}

// AddTeamMembers adds a number of users to a team and returns the team members.
func (c *Client4) AddTeamMembersGracefully(teamId string, userIds []string) ([]*TeamMemberWithError, *Response) {
	var members []*TeamMember
	for _, userId := range userIds {
		member := &TeamMember{TeamId: teamId, UserId: userId}
		members = append(members, member)
	}

	r, err := c.DoApiPost(c.GetTeamMembersRoute(teamId)+"/batch?graceful=true", TeamMembersToJson(members))
	if err != nil {
		return nil, BuildErrorResponse(r, err)
	}
	defer closeBody(r)
	return TeamMembersWithErrorFromJson(r.Body), BuildResponse(r)
}

// RemoveTeamMember will remove a user from a team.
func (c *Client4) RemoveTeamMember(teamId, userId string) (bool, *Response) {
	r, err := c.DoApiDelete(c.GetTeamMemberRoute(teamId, userId))
	if err != nil {
		return false, BuildErrorResponse(r, err)
	}
	defer closeBody(r)
	return CheckStatusOK(r), BuildResponse(r)
}

// GetTeamStats returns a team stats based on the team id string.
// Must be authenticated.
func (c *Client4) GetTeamStats(teamId, etag string) (*TeamStats, *Response) {
	r, err := c.DoApiGet(c.GetTeamStatsRoute(teamId), etag)
	if err != nil {
		return nil, BuildErrorResponse(r, err)
	}
	defer closeBody(r)
	return TeamStatsFromJson(r.Body), BuildResponse(r)
}

// GetTotalUsersStats returns a total system user stats.
// Must be authenticated.
func (c *Client4) GetTotalUsersStats(etag string) (*UsersStats, *Response) {
	r, err := c.DoApiGet(c.GetTotalUsersStatsRoute(), etag)
	if err != nil {
		return nil, BuildErrorResponse(r, err)
	}
	defer closeBody(r)
	return UsersStatsFromJson(r.Body), BuildResponse(r)
}

// GetTeamUnread will return a TeamUnread object that contains the amount of
// unread messages and mentions the user has for the specified team.
// Must be authenticated.
func (c *Client4) GetTeamUnread(teamId, userId string) (*TeamUnread, *Response) {
	r, err := c.DoApiGet(c.GetUserRoute(userId)+c.GetTeamRoute(teamId)+"/unread", "")
	if err != nil {
		return nil, BuildErrorResponse(r, err)
	}
	defer closeBody(r)
	return TeamUnreadFromJson(r.Body), BuildResponse(r)
}

// ImportTeam will import an exported team from other app into a existing team.
func (c *Client4) ImportTeam(data []byte, filesize int, importFrom, filename, teamId string) (map[string]string, *Response) {
	body := &bytes.Buffer{}
	writer := multipart.NewWriter(body)

	part, err := writer.CreateFormFile("file", filename)
	if err != nil {
		return nil, &Response{Error: NewAppError("UploadImportTeam", "model.client.upload_post_attachment.file.app_error", nil, err.Error(), http.StatusBadRequest)}
	}

	if _, err = io.Copy(part, bytes.NewBuffer(data)); err != nil {
		return nil, &Response{Error: NewAppError("UploadImportTeam", "model.client.upload_post_attachment.file.app_error", nil, err.Error(), http.StatusBadRequest)}
	}

	part, err = writer.CreateFormField("filesize")
	if err != nil {
		return nil, &Response{Error: NewAppError("UploadImportTeam", "model.client.upload_post_attachment.file_size.app_error", nil, err.Error(), http.StatusBadRequest)}
	}

	if _, err = io.Copy(part, strings.NewReader(strconv.Itoa(filesize))); err != nil {
		return nil, &Response{Error: NewAppError("UploadImportTeam", "model.client.upload_post_attachment.file_size.app_error", nil, err.Error(), http.StatusBadRequest)}
	}

	part, err = writer.CreateFormField("importFrom")
	if err != nil {
		return nil, &Response{Error: NewAppError("UploadImportTeam", "model.client.upload_post_attachment.import_from.app_error", nil, err.Error(), http.StatusBadRequest)}
	}

	if _, err := io.Copy(part, strings.NewReader(importFrom)); err != nil {
		return nil, &Response{Error: NewAppError("UploadImportTeam", "model.client.upload_post_attachment.import_from.app_error", nil, err.Error(), http.StatusBadRequest)}
	}

	if err := writer.Close(); err != nil {
		return nil, &Response{Error: NewAppError("UploadImportTeam", "model.client.upload_post_attachment.writer.app_error", nil, err.Error(), http.StatusBadRequest)}
	}

	return c.DoUploadImportTeam(c.GetTeamImportRoute(teamId), body.Bytes(), writer.FormDataContentType())
}

// InviteUsersToTeam invite users by email to the team.
func (c *Client4) InviteUsersToTeam(teamId string, userEmails []string) (bool, *Response) {
	r, err := c.DoApiPost(c.GetTeamRoute(teamId)+"/invite/email", ArrayToJson(userEmails))
	if err != nil {
		return false, BuildErrorResponse(r, err)
	}
	defer closeBody(r)
	return CheckStatusOK(r), BuildResponse(r)
}

// InviteGuestsToTeam invite guest by email to some channels in a team.
func (c *Client4) InviteGuestsToTeam(teamId string, userEmails []string, channels []string, message string) (bool, *Response) {
	guestsInvite := GuestsInvite{
		Emails:   userEmails,
		Channels: channels,
		Message:  message,
	}
	r, err := c.DoApiPost(c.GetTeamRoute(teamId)+"/invite-guests/email", guestsInvite.ToJson())
	if err != nil {
		return false, BuildErrorResponse(r, err)
	}
	defer closeBody(r)
	return CheckStatusOK(r), BuildResponse(r)
}

// InviteUsersToTeam invite users by email to the team.
func (c *Client4) InviteUsersToTeamGracefully(teamId string, userEmails []string) ([]*EmailInviteWithError, *Response) {
	r, err := c.DoApiPost(c.GetTeamRoute(teamId)+"/invite/email?graceful=true", ArrayToJson(userEmails))
	if err != nil {
		return nil, BuildErrorResponse(r, err)
	}
	defer closeBody(r)
	return EmailInviteWithErrorFromJson(r.Body), BuildResponse(r)
}

// InviteGuestsToTeam invite guest by email to some channels in a team.
func (c *Client4) InviteGuestsToTeamGracefully(teamId string, userEmails []string, channels []string, message string) ([]*EmailInviteWithError, *Response) {
	guestsInvite := GuestsInvite{
		Emails:   userEmails,
		Channels: channels,
		Message:  message,
	}
	r, err := c.DoApiPost(c.GetTeamRoute(teamId)+"/invite-guests/email?graceful=true", guestsInvite.ToJson())
	if err != nil {
		return nil, BuildErrorResponse(r, err)
	}
	defer closeBody(r)
	return EmailInviteWithErrorFromJson(r.Body), BuildResponse(r)
}

// InvalidateEmailInvites will invalidate active email invitations that have not been accepted by the user.
func (c *Client4) InvalidateEmailInvites() (bool, *Response) {
	r, err := c.DoApiDelete(c.GetTeamsRoute() + "/invites/email")
	if err != nil {
		return false, BuildErrorResponse(r, err)
	}
	defer closeBody(r)
	return CheckStatusOK(r), BuildResponse(r)
}

// GetTeamInviteInfo returns a team object from an invite id containing sanitized information.
func (c *Client4) GetTeamInviteInfo(inviteId string) (*Team, *Response) {
	r, err := c.DoApiGet(c.GetTeamsRoute()+"/invite/"+inviteId, "")
	if err != nil {
		return nil, BuildErrorResponse(r, err)
	}
	defer closeBody(r)
	return TeamFromJson(r.Body), BuildResponse(r)
}

// SetTeamIcon sets team icon of the team.
func (c *Client4) SetTeamIcon(teamId string, data []byte) (bool, *Response) {
	body := &bytes.Buffer{}
	writer := multipart.NewWriter(body)

	part, err := writer.CreateFormFile("image", "teamIcon.png")
	if err != nil {
		return false, &Response{Error: NewAppError("SetTeamIcon", "model.client.set_team_icon.no_file.app_error", nil, err.Error(), http.StatusBadRequest)}
	}

	if _, err = io.Copy(part, bytes.NewBuffer(data)); err != nil {
		return false, &Response{Error: NewAppError("SetTeamIcon", "model.client.set_team_icon.no_file.app_error", nil, err.Error(), http.StatusBadRequest)}
	}

	if err = writer.Close(); err != nil {
		return false, &Response{Error: NewAppError("SetTeamIcon", "model.client.set_team_icon.writer.app_error", nil, err.Error(), http.StatusBadRequest)}
	}

	rq, err := http.NewRequest("POST", c.ApiUrl+c.GetTeamRoute(teamId)+"/image", bytes.NewReader(body.Bytes()))
	if err != nil {
		return false, &Response{Error: NewAppError("SetTeamIcon", "model.client.connecting.app_error", nil, err.Error(), http.StatusBadRequest)}
	}
	rq.Header.Set("Content-Type", writer.FormDataContentType())

	if len(c.AuthToken) > 0 {
		rq.Header.Set(HEADER_AUTH, c.AuthType+" "+c.AuthToken)
	}

	rp, err := c.HttpClient.Do(rq)
	if err != nil || rp == nil {
		// set to http.StatusForbidden(403)
		return false, &Response{StatusCode: http.StatusForbidden, Error: NewAppError(c.GetTeamRoute(teamId)+"/image", "model.client.connecting.app_error", nil, err.Error(), 403)}
	}
	defer closeBody(rp)

	if rp.StatusCode >= 300 {
		return false, BuildErrorResponse(rp, AppErrorFromJson(rp.Body))
	}

	return CheckStatusOK(rp), BuildResponse(rp)
}

// GetTeamIcon gets the team icon of the team.
func (c *Client4) GetTeamIcon(teamId, etag string) ([]byte, *Response) {
	r, appErr := c.DoApiGet(c.GetTeamRoute(teamId)+"/image", etag)
	if appErr != nil {
		return nil, BuildErrorResponse(r, appErr)
	}
	defer closeBody(r)

	data, err := ioutil.ReadAll(r.Body)
	if err != nil {
		return nil, BuildErrorResponse(r, NewAppError("GetTeamIcon", "model.client.get_team_icon.app_error", nil, err.Error(), r.StatusCode))
	}
	return data, BuildResponse(r)
}

// RemoveTeamIcon updates LastTeamIconUpdate to 0 which indicates team icon is removed.
func (c *Client4) RemoveTeamIcon(teamId string) (bool, *Response) {
	r, err := c.DoApiDelete(c.GetTeamRoute(teamId) + "/image")
	if err != nil {
		return false, BuildErrorResponse(r, err)
	}
	defer closeBody(r)
	return CheckStatusOK(r), BuildResponse(r)
}

// Channel Section

// GetAllChannels get all the channels. Must be a system administrator.
func (c *Client4) GetAllChannels(page int, perPage int, etag string) (*ChannelListWithTeamData, *Response) {
	query := fmt.Sprintf("?page=%v&per_page=%v", page, perPage)
	r, err := c.DoApiGet(c.GetChannelsRoute()+query, etag)
	if err != nil {
		return nil, BuildErrorResponse(r, err)
	}
	defer closeBody(r)
	return ChannelListWithTeamDataFromJson(r.Body), BuildResponse(r)
}

// GetAllChannelsWithCount get all the channels including the total count. Must be a system administrator.
func (c *Client4) GetAllChannelsWithCount(page int, perPage int, etag string) (*ChannelListWithTeamData, int64, *Response) {
	query := fmt.Sprintf("?page=%v&per_page=%v&include_total_count=true", page, perPage)
	r, err := c.DoApiGet(c.GetChannelsRoute()+query, etag)
	if err != nil {
		return nil, 0, BuildErrorResponse(r, err)
	}
	defer closeBody(r)
	cwc := ChannelsWithCountFromJson(r.Body)
	return cwc.Channels, cwc.TotalCount, BuildResponse(r)
}

// CreateChannel creates a channel based on the provided channel struct.
func (c *Client4) CreateChannel(channel *Channel) (*Channel, *Response) {
	r, err := c.DoApiPost(c.GetChannelsRoute(), channel.ToJson())
	if err != nil {
		return nil, BuildErrorResponse(r, err)
	}
	defer closeBody(r)
	return ChannelFromJson(r.Body), BuildResponse(r)
}

// UpdateChannel updates a channel based on the provided channel struct.
func (c *Client4) UpdateChannel(channel *Channel) (*Channel, *Response) {
	r, err := c.DoApiPut(c.GetChannelRoute(channel.Id), channel.ToJson())
	if err != nil {
		return nil, BuildErrorResponse(r, err)
	}
	defer closeBody(r)
	return ChannelFromJson(r.Body), BuildResponse(r)
}

// PatchChannel partially updates a channel. Any missing fields are not updated.
func (c *Client4) PatchChannel(channelId string, patch *ChannelPatch) (*Channel, *Response) {
	r, err := c.DoApiPut(c.GetChannelRoute(channelId)+"/patch", patch.ToJson())
	if err != nil {
		return nil, BuildErrorResponse(r, err)
	}
	defer closeBody(r)
	return ChannelFromJson(r.Body), BuildResponse(r)
}

// ConvertChannelToPrivate converts public to private channel.
func (c *Client4) ConvertChannelToPrivate(channelId string) (*Channel, *Response) {
	r, err := c.DoApiPost(c.GetChannelRoute(channelId)+"/convert", "")
	if err != nil {
		return nil, BuildErrorResponse(r, err)
	}
	defer closeBody(r)
	return ChannelFromJson(r.Body), BuildResponse(r)
}

// UpdateChannelPrivacy updates channel privacy
func (c *Client4) UpdateChannelPrivacy(channelId string, privacy string) (*Channel, *Response) {
	requestBody := map[string]string{"privacy": privacy}
	r, err := c.DoApiPut(c.GetChannelRoute(channelId)+"/privacy", MapToJson(requestBody))
	if err != nil {
		return nil, BuildErrorResponse(r, err)
	}
	defer closeBody(r)
	return ChannelFromJson(r.Body), BuildResponse(r)
}

// RestoreChannel restores a previously deleted channel. Any missing fields are not updated.
func (c *Client4) RestoreChannel(channelId string) (*Channel, *Response) {
	r, err := c.DoApiPost(c.GetChannelRoute(channelId)+"/restore", "")
	if err != nil {
		return nil, BuildErrorResponse(r, err)
	}
	defer closeBody(r)
	return ChannelFromJson(r.Body), BuildResponse(r)
}

// CreateDirectChannel creates a direct message channel based on the two user
// ids provided.
func (c *Client4) CreateDirectChannel(userId1, userId2 string) (*Channel, *Response) {
	requestBody := []string{userId1, userId2}
	r, err := c.DoApiPost(c.GetChannelsRoute()+"/direct", ArrayToJson(requestBody))
	if err != nil {
		return nil, BuildErrorResponse(r, err)
	}
	defer closeBody(r)
	return ChannelFromJson(r.Body), BuildResponse(r)
}

// CreateGroupChannel creates a group message channel based on userIds provided.
func (c *Client4) CreateGroupChannel(userIds []string) (*Channel, *Response) {
	r, err := c.DoApiPost(c.GetChannelsRoute()+"/group", ArrayToJson(userIds))
	if err != nil {
		return nil, BuildErrorResponse(r, err)
	}
	defer closeBody(r)
	return ChannelFromJson(r.Body), BuildResponse(r)
}

// GetChannel returns a channel based on the provided channel id string.
func (c *Client4) GetChannel(channelId, etag string) (*Channel, *Response) {
	r, err := c.DoApiGet(c.GetChannelRoute(channelId), etag)
	if err != nil {
		return nil, BuildErrorResponse(r, err)
	}
	defer closeBody(r)
	return ChannelFromJson(r.Body), BuildResponse(r)
}

// GetChannelStats returns statistics for a channel.
func (c *Client4) GetChannelStats(channelId string, etag string) (*ChannelStats, *Response) {
	r, err := c.DoApiGet(c.GetChannelRoute(channelId)+"/stats", etag)
	if err != nil {
		return nil, BuildErrorResponse(r, err)
	}
	defer closeBody(r)
	return ChannelStatsFromJson(r.Body), BuildResponse(r)
}

// GetChannelMembersTimezones gets a list of timezones for a channel.
func (c *Client4) GetChannelMembersTimezones(channelId string) ([]string, *Response) {
	r, err := c.DoApiGet(c.GetChannelRoute(channelId)+"/timezones", "")
	if err != nil {
		return nil, BuildErrorResponse(r, err)
	}
	defer closeBody(r)
	return ArrayFromJson(r.Body), BuildResponse(r)
}

// GetPinnedPosts gets a list of pinned posts.
func (c *Client4) GetPinnedPosts(channelId string, etag string) (*PostList, *Response) {
	r, err := c.DoApiGet(c.GetChannelRoute(channelId)+"/pinned", etag)
	if err != nil {
		return nil, BuildErrorResponse(r, err)
	}
	defer closeBody(r)
	return PostListFromJson(r.Body), BuildResponse(r)
}

// GetPublicChannelsForTeam returns a list of public channels based on the provided team id string.
func (c *Client4) GetPublicChannelsForTeam(teamId string, page int, perPage int, etag string) ([]*Channel, *Response) {
	query := fmt.Sprintf("?page=%v&per_page=%v", page, perPage)
	r, err := c.DoApiGet(c.GetChannelsForTeamRoute(teamId)+query, etag)
	if err != nil {
		return nil, BuildErrorResponse(r, err)
	}
	defer closeBody(r)
	return ChannelSliceFromJson(r.Body), BuildResponse(r)
}

// GetDeletedChannelsForTeam returns a list of public channels based on the provided team id string.
func (c *Client4) GetDeletedChannelsForTeam(teamId string, page int, perPage int, etag string) ([]*Channel, *Response) {
	query := fmt.Sprintf("/deleted?page=%v&per_page=%v", page, perPage)
	r, err := c.DoApiGet(c.GetChannelsForTeamRoute(teamId)+query, etag)
	if err != nil {
		return nil, BuildErrorResponse(r, err)
	}
	defer closeBody(r)
	return ChannelSliceFromJson(r.Body), BuildResponse(r)
}

// GetPublicChannelsByIdsForTeam returns a list of public channels based on provided team id string.
func (c *Client4) GetPublicChannelsByIdsForTeam(teamId string, channelIds []string) ([]*Channel, *Response) {
	r, err := c.DoApiPost(c.GetChannelsForTeamRoute(teamId)+"/ids", ArrayToJson(channelIds))
	if err != nil {
		return nil, BuildErrorResponse(r, err)
	}
	defer closeBody(r)
	return ChannelSliceFromJson(r.Body), BuildResponse(r)
}

// GetChannelsForTeamForUser returns a list channels of on a team for a user.
func (c *Client4) GetChannelsForTeamForUser(teamId, userId string, includeDeleted bool, etag string) ([]*Channel, *Response) {
	r, err := c.DoApiGet(c.GetChannelsForTeamForUserRoute(teamId, userId, includeDeleted), etag)
	if err != nil {
		return nil, BuildErrorResponse(r, err)
	}
	defer closeBody(r)
	return ChannelSliceFromJson(r.Body), BuildResponse(r)
}

// SearchChannels returns the channels on a team matching the provided search term.
func (c *Client4) SearchChannels(teamId string, search *ChannelSearch) ([]*Channel, *Response) {
	r, err := c.DoApiPost(c.GetChannelsForTeamRoute(teamId)+"/search", search.ToJson())
	if err != nil {
		return nil, BuildErrorResponse(r, err)
	}
	defer closeBody(r)
	return ChannelSliceFromJson(r.Body), BuildResponse(r)
}

// SearchArchivedChannels returns the archived channels on a team matching the provided search term.
func (c *Client4) SearchArchivedChannels(teamId string, search *ChannelSearch) ([]*Channel, *Response) {
	r, err := c.DoApiPost(c.GetChannelsForTeamRoute(teamId)+"/search_archived", search.ToJson())
	if err != nil {
		return nil, BuildErrorResponse(r, err)
	}
	defer closeBody(r)
	return ChannelSliceFromJson(r.Body), BuildResponse(r)
}

// SearchAllChannels search in all the channels. Must be a system administrator.
func (c *Client4) SearchAllChannels(search *ChannelSearch) (*ChannelListWithTeamData, *Response) {
	r, err := c.DoApiPost(c.GetChannelsRoute()+"/search", search.ToJson())
	if err != nil {
		return nil, BuildErrorResponse(r, err)
	}
	defer closeBody(r)
	return ChannelListWithTeamDataFromJson(r.Body), BuildResponse(r)
}

// SearchAllChannelsPaged searches all the channels and returns the results paged with the total count.
func (c *Client4) SearchAllChannelsPaged(search *ChannelSearch) (*ChannelsWithCount, *Response) {
	r, err := c.DoApiPost(c.GetChannelsRoute()+"/search", search.ToJson())
	if err != nil {
		return nil, BuildErrorResponse(r, err)
	}
	defer closeBody(r)
	return ChannelsWithCountFromJson(r.Body), BuildResponse(r)
}

// SearchGroupChannels returns the group channels of the user whose members' usernames match the search term.
func (c *Client4) SearchGroupChannels(search *ChannelSearch) ([]*Channel, *Response) {
	r, err := c.DoApiPost(c.GetChannelsRoute()+"/group/search", search.ToJson())
	if err != nil {
		return nil, BuildErrorResponse(r, err)
	}
	defer closeBody(r)
	return ChannelSliceFromJson(r.Body), BuildResponse(r)
}

// DeleteChannel deletes channel based on the provided channel id string.
func (c *Client4) DeleteChannel(channelId string) (bool, *Response) {
	r, err := c.DoApiDelete(c.GetChannelRoute(channelId))
	if err != nil {
		return false, BuildErrorResponse(r, err)
	}
	defer closeBody(r)
	return CheckStatusOK(r), BuildResponse(r)
}

// GetChannelByName returns a channel based on the provided channel name and team id strings.
func (c *Client4) GetChannelByName(channelName, teamId string, etag string) (*Channel, *Response) {
	r, err := c.DoApiGet(c.GetChannelByNameRoute(channelName, teamId), etag)
	if err != nil {
		return nil, BuildErrorResponse(r, err)
	}
	defer closeBody(r)
	return ChannelFromJson(r.Body), BuildResponse(r)
}

// GetChannelByNameIncludeDeleted returns a channel based on the provided channel name and team id strings. Other then GetChannelByName it will also return deleted channels.
func (c *Client4) GetChannelByNameIncludeDeleted(channelName, teamId string, etag string) (*Channel, *Response) {
	r, err := c.DoApiGet(c.GetChannelByNameRoute(channelName, teamId)+"?include_deleted=true", etag)
	if err != nil {
		return nil, BuildErrorResponse(r, err)
	}
	defer closeBody(r)
	return ChannelFromJson(r.Body), BuildResponse(r)
}

// GetChannelByNameForTeamName returns a channel based on the provided channel name and team name strings.
func (c *Client4) GetChannelByNameForTeamName(channelName, teamName string, etag string) (*Channel, *Response) {
	r, err := c.DoApiGet(c.GetChannelByNameForTeamNameRoute(channelName, teamName), etag)
	if err != nil {
		return nil, BuildErrorResponse(r, err)
	}
	defer closeBody(r)
	return ChannelFromJson(r.Body), BuildResponse(r)
}

// GetChannelByNameForTeamNameIncludeDeleted returns a channel based on the provided channel name and team name strings. Other then GetChannelByNameForTeamName it will also return deleted channels.
func (c *Client4) GetChannelByNameForTeamNameIncludeDeleted(channelName, teamName string, etag string) (*Channel, *Response) {
	r, err := c.DoApiGet(c.GetChannelByNameForTeamNameRoute(channelName, teamName)+"?include_deleted=true", etag)
	if err != nil {
		return nil, BuildErrorResponse(r, err)
	}
	defer closeBody(r)
	return ChannelFromJson(r.Body), BuildResponse(r)
}

// GetChannelMembers gets a page of channel members.
func (c *Client4) GetChannelMembers(channelId string, page, perPage int, etag string) (*ChannelMembers, *Response) {
	query := fmt.Sprintf("?page=%v&per_page=%v", page, perPage)
	r, err := c.DoApiGet(c.GetChannelMembersRoute(channelId)+query, etag)
	if err != nil {
		return nil, BuildErrorResponse(r, err)
	}
	defer closeBody(r)
	return ChannelMembersFromJson(r.Body), BuildResponse(r)
}

// GetChannelMembersByIds gets the channel members in a channel for a list of user ids.
func (c *Client4) GetChannelMembersByIds(channelId string, userIds []string) (*ChannelMembers, *Response) {
	r, err := c.DoApiPost(c.GetChannelMembersRoute(channelId)+"/ids", ArrayToJson(userIds))
	if err != nil {
		return nil, BuildErrorResponse(r, err)
	}
	defer closeBody(r)
	return ChannelMembersFromJson(r.Body), BuildResponse(r)
}

// GetChannelMember gets a channel member.
func (c *Client4) GetChannelMember(channelId, userId, etag string) (*ChannelMember, *Response) {
	r, err := c.DoApiGet(c.GetChannelMemberRoute(channelId, userId), etag)
	if err != nil {
		return nil, BuildErrorResponse(r, err)
	}
	defer closeBody(r)
	return ChannelMemberFromJson(r.Body), BuildResponse(r)
}

// GetChannelMembersForUser gets all the channel members for a user on a team.
func (c *Client4) GetChannelMembersForUser(userId, teamId, etag string) (*ChannelMembers, *Response) {
	r, err := c.DoApiGet(fmt.Sprintf(c.GetUserRoute(userId)+"/teams/%v/channels/members", teamId), etag)
	if err != nil {
		return nil, BuildErrorResponse(r, err)
	}
	defer closeBody(r)
	return ChannelMembersFromJson(r.Body), BuildResponse(r)
}

// ViewChannel performs a view action for a user. Synonymous with switching channels or marking channels as read by a user.
func (c *Client4) ViewChannel(userId string, view *ChannelView) (*ChannelViewResponse, *Response) {
	url := fmt.Sprintf(c.GetChannelsRoute()+"/members/%v/view", userId)
	r, err := c.DoApiPost(url, view.ToJson())
	if err != nil {
		return nil, BuildErrorResponse(r, err)
	}
	defer closeBody(r)
	return ChannelViewResponseFromJson(r.Body), BuildResponse(r)
}

// GetChannelUnread will return a ChannelUnread object that contains the number of
// unread messages and mentions for a user.
func (c *Client4) GetChannelUnread(channelId, userId string) (*ChannelUnread, *Response) {
	r, err := c.DoApiGet(c.GetUserRoute(userId)+c.GetChannelRoute(channelId)+"/unread", "")
	if err != nil {
		return nil, BuildErrorResponse(r, err)
	}
	defer closeBody(r)
	return ChannelUnreadFromJson(r.Body), BuildResponse(r)
}

// UpdateChannelRoles will update the roles on a channel for a user.
func (c *Client4) UpdateChannelRoles(channelId, userId, roles string) (bool, *Response) {
	requestBody := map[string]string{"roles": roles}
	r, err := c.DoApiPut(c.GetChannelMemberRoute(channelId, userId)+"/roles", MapToJson(requestBody))
	if err != nil {
		return false, BuildErrorResponse(r, err)
	}
	defer closeBody(r)
	return CheckStatusOK(r), BuildResponse(r)
}

// UpdateChannelMemberSchemeRoles will update the scheme-derived roles on a channel for a user.
func (c *Client4) UpdateChannelMemberSchemeRoles(channelId string, userId string, schemeRoles *SchemeRoles) (bool, *Response) {
	r, err := c.DoApiPut(c.GetChannelMemberRoute(channelId, userId)+"/schemeRoles", schemeRoles.ToJson())
	if err != nil {
		return false, BuildErrorResponse(r, err)
	}
	defer closeBody(r)
	return CheckStatusOK(r), BuildResponse(r)
}

// UpdateChannelNotifyProps will update the notification properties on a channel for a user.
func (c *Client4) UpdateChannelNotifyProps(channelId, userId string, props map[string]string) (bool, *Response) {
	r, err := c.DoApiPut(c.GetChannelMemberRoute(channelId, userId)+"/notify_props", MapToJson(props))
	if err != nil {
		return false, BuildErrorResponse(r, err)
	}
	defer closeBody(r)
	return CheckStatusOK(r), BuildResponse(r)
}

// AddChannelMember adds user to channel and return a channel member.
func (c *Client4) AddChannelMember(channelId, userId string) (*ChannelMember, *Response) {
	requestBody := map[string]string{"user_id": userId}
	r, err := c.DoApiPost(c.GetChannelMembersRoute(channelId)+"", MapToJson(requestBody))
	if err != nil {
		return nil, BuildErrorResponse(r, err)
	}
	defer closeBody(r)
	return ChannelMemberFromJson(r.Body), BuildResponse(r)
}

// AddChannelMemberWithRootId adds user to channel and return a channel member. Post add to channel message has the postRootId.
func (c *Client4) AddChannelMemberWithRootId(channelId, userId, postRootId string) (*ChannelMember, *Response) {
	requestBody := map[string]string{"user_id": userId, "post_root_id": postRootId}
	r, err := c.DoApiPost(c.GetChannelMembersRoute(channelId)+"", MapToJson(requestBody))
	if err != nil {
		return nil, BuildErrorResponse(r, err)
	}
	defer closeBody(r)
	return ChannelMemberFromJson(r.Body), BuildResponse(r)
}

// RemoveUserFromChannel will delete the channel member object for a user, effectively removing the user from a channel.
func (c *Client4) RemoveUserFromChannel(channelId, userId string) (bool, *Response) {
	r, err := c.DoApiDelete(c.GetChannelMemberRoute(channelId, userId))
	if err != nil {
		return false, BuildErrorResponse(r, err)
	}
	defer closeBody(r)
	return CheckStatusOK(r), BuildResponse(r)
}

// AutocompleteChannelsForTeam will return an ordered list of channels autocomplete suggestions.
func (c *Client4) AutocompleteChannelsForTeam(teamId, name string) (*ChannelList, *Response) {
	query := fmt.Sprintf("?name=%v", name)
	r, err := c.DoApiGet(c.GetChannelsForTeamRoute(teamId)+"/autocomplete"+query, "")
	if err != nil {
		return nil, BuildErrorResponse(r, err)
	}
	defer closeBody(r)
	return ChannelListFromJson(r.Body), BuildResponse(r)
}

// AutocompleteChannelsForTeamForSearch will return an ordered list of your channels autocomplete suggestions.
func (c *Client4) AutocompleteChannelsForTeamForSearch(teamId, name string) (*ChannelList, *Response) {
	query := fmt.Sprintf("?name=%v", name)
	r, err := c.DoApiGet(c.GetChannelsForTeamRoute(teamId)+"/search_autocomplete"+query, "")
	if err != nil {
		return nil, BuildErrorResponse(r, err)
	}
	defer closeBody(r)
	return ChannelListFromJson(r.Body), BuildResponse(r)
}

// Post Section

// CreatePost creates a post based on the provided post struct.
func (c *Client4) CreatePost(post *Post) (*Post, *Response) {
	r, err := c.DoApiPost(c.GetPostsRoute(), post.ToUnsanitizedJson())
	if err != nil {
		return nil, BuildErrorResponse(r, err)
	}
	defer closeBody(r)
	return PostFromJson(r.Body), BuildResponse(r)
}

// CreatePostEphemeral creates a ephemeral post based on the provided post struct which is send to the given user id.
func (c *Client4) CreatePostEphemeral(post *PostEphemeral) (*Post, *Response) {
	r, err := c.DoApiPost(c.GetPostsEphemeralRoute(), post.ToUnsanitizedJson())
	if err != nil {
		return nil, BuildErrorResponse(r, err)
	}
	defer closeBody(r)
	return PostFromJson(r.Body), BuildResponse(r)
}

// UpdatePost updates a post based on the provided post struct.
func (c *Client4) UpdatePost(postId string, post *Post) (*Post, *Response) {
	r, err := c.DoApiPut(c.GetPostRoute(postId), post.ToUnsanitizedJson())
	if err != nil {
		return nil, BuildErrorResponse(r, err)
	}
	defer closeBody(r)
	return PostFromJson(r.Body), BuildResponse(r)
}

// PatchPost partially updates a post. Any missing fields are not updated.
func (c *Client4) PatchPost(postId string, patch *PostPatch) (*Post, *Response) {
	r, err := c.DoApiPut(c.GetPostRoute(postId)+"/patch", patch.ToJson())
	if err != nil {
		return nil, BuildErrorResponse(r, err)
	}
	defer closeBody(r)
	return PostFromJson(r.Body), BuildResponse(r)
}

// SetPostUnread marks channel where post belongs as unread on the time of the provided post.
func (c *Client4) SetPostUnread(userId string, postId string) *Response {
	r, err := c.DoApiPost(c.GetUserRoute(userId)+c.GetPostRoute(postId)+"/set_unread", "")
	if err != nil {
		return BuildErrorResponse(r, err)
	}
	defer closeBody(r)
	return BuildResponse(r)
}

// PinPost pin a post based on provided post id string.
func (c *Client4) PinPost(postId string) (bool, *Response) {
	r, err := c.DoApiPost(c.GetPostRoute(postId)+"/pin", "")
	if err != nil {
		return false, BuildErrorResponse(r, err)
	}
	defer closeBody(r)
	return CheckStatusOK(r), BuildResponse(r)
}

// UnpinPost unpin a post based on provided post id string.
func (c *Client4) UnpinPost(postId string) (bool, *Response) {
	r, err := c.DoApiPost(c.GetPostRoute(postId)+"/unpin", "")
	if err != nil {
		return false, BuildErrorResponse(r, err)
	}
	defer closeBody(r)
	return CheckStatusOK(r), BuildResponse(r)
}

// GetPost gets a single post.
func (c *Client4) GetPost(postId string, etag string) (*Post, *Response) {
	r, err := c.DoApiGet(c.GetPostRoute(postId), etag)
	if err != nil {
		return nil, BuildErrorResponse(r, err)
	}
	defer closeBody(r)
	return PostFromJson(r.Body), BuildResponse(r)
}

// DeletePost deletes a post from the provided post id string.
func (c *Client4) DeletePost(postId string) (bool, *Response) {
	r, err := c.DoApiDelete(c.GetPostRoute(postId))
	if err != nil {
		return false, BuildErrorResponse(r, err)
	}
	defer closeBody(r)
	return CheckStatusOK(r), BuildResponse(r)
}

// GetPostThread gets a post with all the other posts in the same thread.
func (c *Client4) GetPostThread(postId string, etag string) (*PostList, *Response) {
	r, err := c.DoApiGet(c.GetPostRoute(postId)+"/thread", etag)
	if err != nil {
		return nil, BuildErrorResponse(r, err)
	}
	defer closeBody(r)
	return PostListFromJson(r.Body), BuildResponse(r)
}

// GetPostsForChannel gets a page of posts with an array for ordering for a channel.
func (c *Client4) GetPostsForChannel(channelId string, page, perPage int, etag string) (*PostList, *Response) {
	query := fmt.Sprintf("?page=%v&per_page=%v", page, perPage)
	r, err := c.DoApiGet(c.GetChannelRoute(channelId)+"/posts"+query, etag)
	if err != nil {
		return nil, BuildErrorResponse(r, err)
	}
	defer closeBody(r)
	return PostListFromJson(r.Body), BuildResponse(r)
}

// GetFlaggedPostsForUser returns flagged posts of a user based on user id string.
func (c *Client4) GetFlaggedPostsForUser(userId string, page int, perPage int) (*PostList, *Response) {
	query := fmt.Sprintf("?page=%v&per_page=%v", page, perPage)
	r, err := c.DoApiGet(c.GetUserRoute(userId)+"/posts/flagged"+query, "")
	if err != nil {
		return nil, BuildErrorResponse(r, err)
	}
	defer closeBody(r)
	return PostListFromJson(r.Body), BuildResponse(r)
}

// GetFlaggedPostsForUserInTeam returns flagged posts in team of a user based on user id string.
func (c *Client4) GetFlaggedPostsForUserInTeam(userId string, teamId string, page int, perPage int) (*PostList, *Response) {
	if len(teamId) == 0 || len(teamId) != 26 {
		return nil, &Response{StatusCode: http.StatusBadRequest, Error: NewAppError("GetFlaggedPostsForUserInTeam", "model.client.get_flagged_posts_in_team.missing_parameter.app_error", nil, "", http.StatusBadRequest)}
	}

	query := fmt.Sprintf("?team_id=%v&page=%v&per_page=%v", teamId, page, perPage)
	r, err := c.DoApiGet(c.GetUserRoute(userId)+"/posts/flagged"+query, "")
	if err != nil {
		return nil, BuildErrorResponse(r, err)
	}
	defer closeBody(r)
	return PostListFromJson(r.Body), BuildResponse(r)
}

// GetFlaggedPostsForUserInChannel returns flagged posts in channel of a user based on user id string.
func (c *Client4) GetFlaggedPostsForUserInChannel(userId string, channelId string, page int, perPage int) (*PostList, *Response) {
	if len(channelId) == 0 || len(channelId) != 26 {
		return nil, &Response{StatusCode: http.StatusBadRequest, Error: NewAppError("GetFlaggedPostsForUserInChannel", "model.client.get_flagged_posts_in_channel.missing_parameter.app_error", nil, "", http.StatusBadRequest)}
	}

	query := fmt.Sprintf("?channel_id=%v&page=%v&per_page=%v", channelId, page, perPage)
	r, err := c.DoApiGet(c.GetUserRoute(userId)+"/posts/flagged"+query, "")
	if err != nil {
		return nil, BuildErrorResponse(r, err)
	}
	defer closeBody(r)
	return PostListFromJson(r.Body), BuildResponse(r)
}

// GetPostsSince gets posts created after a specified time as Unix time in milliseconds.
func (c *Client4) GetPostsSince(channelId string, time int64) (*PostList, *Response) {
	query := fmt.Sprintf("?since=%v", time)
	r, err := c.DoApiGet(c.GetChannelRoute(channelId)+"/posts"+query, "")
	if err != nil {
		return nil, BuildErrorResponse(r, err)
	}
	defer closeBody(r)
	return PostListFromJson(r.Body), BuildResponse(r)
}

// GetPostsAfter gets a page of posts that were posted after the post provided.
func (c *Client4) GetPostsAfter(channelId, postId string, page, perPage int, etag string) (*PostList, *Response) {
	query := fmt.Sprintf("?page=%v&per_page=%v&after=%v", page, perPage, postId)
	r, err := c.DoApiGet(c.GetChannelRoute(channelId)+"/posts"+query, etag)
	if err != nil {
		return nil, BuildErrorResponse(r, err)
	}
	defer closeBody(r)
	return PostListFromJson(r.Body), BuildResponse(r)
}

// GetPostsBefore gets a page of posts that were posted before the post provided.
func (c *Client4) GetPostsBefore(channelId, postId string, page, perPage int, etag string) (*PostList, *Response) {
	query := fmt.Sprintf("?page=%v&per_page=%v&before=%v", page, perPage, postId)
	r, err := c.DoApiGet(c.GetChannelRoute(channelId)+"/posts"+query, etag)
	if err != nil {
		return nil, BuildErrorResponse(r, err)
	}
	defer closeBody(r)
	return PostListFromJson(r.Body), BuildResponse(r)
}

// GetPostsAroundLastUnread gets a list of posts around last unread post by a user in a channel.
func (c *Client4) GetPostsAroundLastUnread(userId, channelId string, limitBefore, limitAfter int) (*PostList, *Response) {
	query := fmt.Sprintf("?limit_before=%v&limit_after=%v", limitBefore, limitAfter)
	if r, err := c.DoApiGet(c.GetUserRoute(userId)+c.GetChannelRoute(channelId)+"/posts/unread"+query, ""); err != nil {
		return nil, BuildErrorResponse(r, err)
	} else {
		defer closeBody(r)
		return PostListFromJson(r.Body), BuildResponse(r)
	}
}

// SearchPosts returns any posts with matching terms string.
func (c *Client4) SearchPosts(teamId string, terms string, isOrSearch bool) (*PostList, *Response) {
	params := SearchParameter{
		Terms:      &terms,
		IsOrSearch: &isOrSearch,
	}
	return c.SearchPostsWithParams(teamId, &params)
}

// SearchPostsWithParams returns any posts with matching terms string.
func (c *Client4) SearchPostsWithParams(teamId string, params *SearchParameter) (*PostList, *Response) {
	r, err := c.DoApiPost(c.GetTeamRoute(teamId)+"/posts/search", params.SearchParameterToJson())
	if err != nil {
		return nil, BuildErrorResponse(r, err)
	}
	defer closeBody(r)
	return PostListFromJson(r.Body), BuildResponse(r)
}

// SearchPostsWithMatches returns any posts with matching terms string, including.
func (c *Client4) SearchPostsWithMatches(teamId string, terms string, isOrSearch bool) (*PostSearchResults, *Response) {
	requestBody := map[string]interface{}{"terms": terms, "is_or_search": isOrSearch}
	r, err := c.DoApiPost(c.GetTeamRoute(teamId)+"/posts/search", StringInterfaceToJson(requestBody))
	if err != nil {
		return nil, BuildErrorResponse(r, err)
	}
	defer closeBody(r)
	return PostSearchResultsFromJson(r.Body), BuildResponse(r)
}

// DoPostAction performs a post action.
func (c *Client4) DoPostAction(postId, actionId string) (bool, *Response) {
	r, err := c.DoApiPost(c.GetPostRoute(postId)+"/actions/"+actionId, "")
	if err != nil {
		return false, BuildErrorResponse(r, err)
	}
	defer closeBody(r)
	return CheckStatusOK(r), BuildResponse(r)
}

// DoPostActionWithCookie performs a post action with extra arguments
func (c *Client4) DoPostActionWithCookie(postId, actionId, selected, cookieStr string) (bool, *Response) {
	var body []byte
	if selected != "" || cookieStr != "" {
		body, _ = json.Marshal(DoPostActionRequest{
			SelectedOption: selected,
			Cookie:         cookieStr,
		})
	}
	r, err := c.DoApiPost(c.GetPostRoute(postId)+"/actions/"+actionId, string(body))
	if err != nil {
		return false, BuildErrorResponse(r, err)
	}
	defer closeBody(r)
	return CheckStatusOK(r), BuildResponse(r)
}

// OpenInteractiveDialog sends a WebSocket event to a user's clients to
// open interactive dialogs, based on the provided trigger ID and other
// provided data. Used with interactive message buttons, menus and
// slash commands.
func (c *Client4) OpenInteractiveDialog(request OpenDialogRequest) (bool, *Response) {
	b, _ := json.Marshal(request)
	r, err := c.DoApiPost("/actions/dialogs/open", string(b))
	if err != nil {
		return false, BuildErrorResponse(r, err)
	}
	defer closeBody(r)
	return CheckStatusOK(r), BuildResponse(r)
}

// SubmitInteractiveDialog will submit the provided dialog data to the integration
// configured by the URL. Used with the interactive dialogs integration feature.
func (c *Client4) SubmitInteractiveDialog(request SubmitDialogRequest) (*SubmitDialogResponse, *Response) {
	b, _ := json.Marshal(request)
	r, err := c.DoApiPost("/actions/dialogs/submit", string(b))
	if err != nil {
		return nil, BuildErrorResponse(r, err)
	}
	defer closeBody(r)

	var resp SubmitDialogResponse
	json.NewDecoder(r.Body).Decode(&resp)
	return &resp, BuildResponse(r)
}

// UploadFile will upload a file to a channel using a multipart request, to be later attached to a post.
// This method is functionally equivalent to Client4.UploadFileAsRequestBody.
func (c *Client4) UploadFile(data []byte, channelId string, filename string) (*FileUploadResponse, *Response) {
	body := &bytes.Buffer{}
	writer := multipart.NewWriter(body)

	part, err := writer.CreateFormField("channel_id")
	if err != nil {
		return nil, &Response{Error: NewAppError("UploadPostAttachment", "model.client.upload_post_attachment.channel_id.app_error", nil, err.Error(), http.StatusBadRequest)}
	}

	_, err = io.Copy(part, strings.NewReader(channelId))
	if err != nil {
		return nil, &Response{Error: NewAppError("UploadPostAttachment", "model.client.upload_post_attachment.channel_id.app_error", nil, err.Error(), http.StatusBadRequest)}
	}

	part, err = writer.CreateFormFile("files", filename)
	if err != nil {
		return nil, &Response{Error: NewAppError("UploadPostAttachment", "model.client.upload_post_attachment.file.app_error", nil, err.Error(), http.StatusBadRequest)}
	}
	_, err = io.Copy(part, bytes.NewBuffer(data))
	if err != nil {
		return nil, &Response{Error: NewAppError("UploadPostAttachment", "model.client.upload_post_attachment.file.app_error", nil, err.Error(), http.StatusBadRequest)}
	}

	err = writer.Close()
	if err != nil {
		return nil, &Response{Error: NewAppError("UploadPostAttachment", "model.client.upload_post_attachment.writer.app_error", nil, err.Error(), http.StatusBadRequest)}
	}

	return c.DoUploadFile(c.GetFilesRoute(), body.Bytes(), writer.FormDataContentType())
}

// UploadFileAsRequestBody will upload a file to a channel as the body of a request, to be later attached
// to a post. This method is functionally equivalent to Client4.UploadFile.
func (c *Client4) UploadFileAsRequestBody(data []byte, channelId string, filename string) (*FileUploadResponse, *Response) {
	return c.DoUploadFile(c.GetFilesRoute()+fmt.Sprintf("?channel_id=%v&filename=%v", url.QueryEscape(channelId), url.QueryEscape(filename)), data, http.DetectContentType(data))
}

// GetFile gets the bytes for a file by id.
func (c *Client4) GetFile(fileId string) ([]byte, *Response) {
	r, appErr := c.DoApiGet(c.GetFileRoute(fileId), "")
	if appErr != nil {
		return nil, BuildErrorResponse(r, appErr)
	}
	defer closeBody(r)

	data, err := ioutil.ReadAll(r.Body)
	if err != nil {
		return nil, BuildErrorResponse(r, NewAppError("GetFile", "model.client.read_file.app_error", nil, err.Error(), r.StatusCode))
	}
	return data, BuildResponse(r)
}

// DownloadFile gets the bytes for a file by id, optionally adding headers to force the browser to download it.
func (c *Client4) DownloadFile(fileId string, download bool) ([]byte, *Response) {
	r, appErr := c.DoApiGet(c.GetFileRoute(fileId)+fmt.Sprintf("?download=%v", download), "")
	if appErr != nil {
		return nil, BuildErrorResponse(r, appErr)
	}
	defer closeBody(r)

	data, err := ioutil.ReadAll(r.Body)
	if err != nil {
		return nil, BuildErrorResponse(r, NewAppError("DownloadFile", "model.client.read_file.app_error", nil, err.Error(), r.StatusCode))
	}
	return data, BuildResponse(r)
}

// GetFileThumbnail gets the bytes for a file by id.
func (c *Client4) GetFileThumbnail(fileId string) ([]byte, *Response) {
	r, appErr := c.DoApiGet(c.GetFileRoute(fileId)+"/thumbnail", "")
	if appErr != nil {
		return nil, BuildErrorResponse(r, appErr)
	}
	defer closeBody(r)

	data, err := ioutil.ReadAll(r.Body)
	if err != nil {
		return nil, BuildErrorResponse(r, NewAppError("GetFileThumbnail", "model.client.read_file.app_error", nil, err.Error(), r.StatusCode))
	}
	return data, BuildResponse(r)
}

// DownloadFileThumbnail gets the bytes for a file by id, optionally adding headers to force the browser to download it.
func (c *Client4) DownloadFileThumbnail(fileId string, download bool) ([]byte, *Response) {
	r, appErr := c.DoApiGet(c.GetFileRoute(fileId)+fmt.Sprintf("/thumbnail?download=%v", download), "")
	if appErr != nil {
		return nil, BuildErrorResponse(r, appErr)
	}
	defer closeBody(r)

	data, err := ioutil.ReadAll(r.Body)
	if err != nil {
		return nil, BuildErrorResponse(r, NewAppError("DownloadFileThumbnail", "model.client.read_file.app_error", nil, err.Error(), r.StatusCode))
	}
	return data, BuildResponse(r)
}

// GetFileLink gets the public link of a file by id.
func (c *Client4) GetFileLink(fileId string) (string, *Response) {
	r, err := c.DoApiGet(c.GetFileRoute(fileId)+"/link", "")
	if err != nil {
		return "", BuildErrorResponse(r, err)
	}
	defer closeBody(r)
	return MapFromJson(r.Body)["link"], BuildResponse(r)
}

// GetFilePreview gets the bytes for a file by id.
func (c *Client4) GetFilePreview(fileId string) ([]byte, *Response) {
	r, appErr := c.DoApiGet(c.GetFileRoute(fileId)+"/preview", "")
	if appErr != nil {
		return nil, BuildErrorResponse(r, appErr)
	}
	defer closeBody(r)

	data, err := ioutil.ReadAll(r.Body)
	if err != nil {
		return nil, BuildErrorResponse(r, NewAppError("GetFilePreview", "model.client.read_file.app_error", nil, err.Error(), r.StatusCode))
	}
	return data, BuildResponse(r)
}

// DownloadFilePreview gets the bytes for a file by id.
func (c *Client4) DownloadFilePreview(fileId string, download bool) ([]byte, *Response) {
	r, appErr := c.DoApiGet(c.GetFileRoute(fileId)+fmt.Sprintf("/preview?download=%v", download), "")
	if appErr != nil {
		return nil, BuildErrorResponse(r, appErr)
	}
	defer closeBody(r)

	data, err := ioutil.ReadAll(r.Body)
	if err != nil {
		return nil, BuildErrorResponse(r, NewAppError("DownloadFilePreview", "model.client.read_file.app_error", nil, err.Error(), r.StatusCode))
	}
	return data, BuildResponse(r)
}

// GetFileInfo gets all the file info objects.
func (c *Client4) GetFileInfo(fileId string) (*FileInfo, *Response) {
	r, err := c.DoApiGet(c.GetFileRoute(fileId)+"/info", "")
	if err != nil {
		return nil, BuildErrorResponse(r, err)
	}
	defer closeBody(r)
	return FileInfoFromJson(r.Body), BuildResponse(r)
}

// GetFileInfosForPost gets all the file info objects attached to a post.
func (c *Client4) GetFileInfosForPost(postId string, etag string) ([]*FileInfo, *Response) {
	r, err := c.DoApiGet(c.GetPostRoute(postId)+"/files/info", etag)
	if err != nil {
		return nil, BuildErrorResponse(r, err)
	}
	defer closeBody(r)
	return FileInfosFromJson(r.Body), BuildResponse(r)
}

// General/System Section

// GetPing will return ok if the running goRoutines are below the threshold and unhealthy for above.
func (c *Client4) GetPing() (string, *Response) {
	r, err := c.DoApiGet(c.GetSystemRoute()+"/ping", "")
	if r != nil && r.StatusCode == 500 {
		defer r.Body.Close()
		return STATUS_UNHEALTHY, BuildErrorResponse(r, err)
	}
	if err != nil {
		return "", BuildErrorResponse(r, err)
	}
	defer closeBody(r)
	return MapFromJson(r.Body)["status"], BuildResponse(r)
}

// GetPingWithServerStatus will return ok if several basic server health checks
// all pass successfully.
func (c *Client4) GetPingWithServerStatus() (string, *Response) {
	r, err := c.DoApiGet(c.GetSystemRoute()+"/ping?get_server_status=true", "")
	if r != nil && r.StatusCode == 500 {
		defer r.Body.Close()
		return STATUS_UNHEALTHY, BuildErrorResponse(r, err)
	}
	if err != nil {
		return "", BuildErrorResponse(r, err)
	}
	defer closeBody(r)
	return MapFromJson(r.Body)["status"], BuildResponse(r)
}

// TestEmail will attempt to connect to the configured SMTP server.
func (c *Client4) TestEmail(config *Config) (bool, *Response) {
	r, err := c.DoApiPost(c.GetTestEmailRoute(), config.ToJson())
	if err != nil {
		return false, BuildErrorResponse(r, err)
	}
	defer closeBody(r)
	return CheckStatusOK(r), BuildResponse(r)
}

// TestSiteURL will test the validity of a site URL.
func (c *Client4) TestSiteURL(siteURL string) (bool, *Response) {
	requestBody := make(map[string]string)
	requestBody["site_url"] = siteURL
	r, err := c.DoApiPost(c.GetTestSiteURLRoute(), MapToJson(requestBody))
	if err != nil {
		return false, BuildErrorResponse(r, err)
	}
	defer closeBody(r)
	return CheckStatusOK(r), BuildResponse(r)
}

// TestS3Connection will attempt to connect to the AWS S3.
func (c *Client4) TestS3Connection(config *Config) (bool, *Response) {
	r, err := c.DoApiPost(c.GetTestS3Route(), config.ToJson())
	if err != nil {
		return false, BuildErrorResponse(r, err)
	}
	defer closeBody(r)
	return CheckStatusOK(r), BuildResponse(r)
}

// GetConfig will retrieve the server config with some sanitized items.
func (c *Client4) GetConfig() (*Config, *Response) {
	r, err := c.DoApiGet(c.GetConfigRoute(), "")
	if err != nil {
		return nil, BuildErrorResponse(r, err)
	}
	defer closeBody(r)
	return ConfigFromJson(r.Body), BuildResponse(r)
}

// ReloadConfig will reload the server configuration.
func (c *Client4) ReloadConfig() (bool, *Response) {
	r, err := c.DoApiPost(c.GetConfigRoute()+"/reload", "")
	if err != nil {
		return false, BuildErrorResponse(r, err)
	}
	defer closeBody(r)
	return CheckStatusOK(r), BuildResponse(r)
}

// GetOldClientConfig will retrieve the parts of the server configuration needed by the
// client, formatted in the old format.
func (c *Client4) GetOldClientConfig(etag string) (map[string]string, *Response) {
	r, err := c.DoApiGet(c.GetConfigRoute()+"/client?format=old", etag)
	if err != nil {
		return nil, BuildErrorResponse(r, err)
	}
	defer closeBody(r)
	return MapFromJson(r.Body), BuildResponse(r)
}

// GetEnvironmentConfig will retrieve a map mirroring the server configuration where fields
// are set to true if the corresponding config setting is set through an environment variable.
// Settings that haven't been set through environment variables will be missing from the map.
func (c *Client4) GetEnvironmentConfig() (map[string]interface{}, *Response) {
	r, err := c.DoApiGet(c.GetConfigRoute()+"/environment", "")
	if err != nil {
		return nil, BuildErrorResponse(r, err)
	}
	defer closeBody(r)
	return StringInterfaceFromJson(r.Body), BuildResponse(r)
}

// GetOldClientLicense will retrieve the parts of the server license needed by the
// client, formatted in the old format.
func (c *Client4) GetOldClientLicense(etag string) (map[string]string, *Response) {
	r, err := c.DoApiGet(c.GetLicenseRoute()+"/client?format=old", etag)
	if err != nil {
		return nil, BuildErrorResponse(r, err)
	}
	defer closeBody(r)
	return MapFromJson(r.Body), BuildResponse(r)
}

// DatabaseRecycle will recycle the connections. Discard current connection and get new one.
func (c *Client4) DatabaseRecycle() (bool, *Response) {
	r, err := c.DoApiPost(c.GetDatabaseRoute()+"/recycle", "")
	if err != nil {
		return false, BuildErrorResponse(r, err)
	}
	defer closeBody(r)
	return CheckStatusOK(r), BuildResponse(r)
}

// InvalidateCaches will purge the cache and can affect the performance while is cleaning.
func (c *Client4) InvalidateCaches() (bool, *Response) {
	r, err := c.DoApiPost(c.GetCacheRoute()+"/invalidate", "")
	if err != nil {
		return false, BuildErrorResponse(r, err)
	}
	defer closeBody(r)
	return CheckStatusOK(r), BuildResponse(r)
}

// UpdateConfig will update the server configuration.
func (c *Client4) UpdateConfig(config *Config) (*Config, *Response) {
	r, err := c.DoApiPut(c.GetConfigRoute(), config.ToJson())
	if err != nil {
		return nil, BuildErrorResponse(r, err)
	}
	defer closeBody(r)
	return ConfigFromJson(r.Body), BuildResponse(r)
}

// UploadLicenseFile will add a license file to the system.
func (c *Client4) UploadLicenseFile(data []byte) (bool, *Response) {
	body := &bytes.Buffer{}
	writer := multipart.NewWriter(body)

	part, err := writer.CreateFormFile("license", "test-license.mattermost-license")
	if err != nil {
		return false, &Response{Error: NewAppError("UploadLicenseFile", "model.client.set_profile_user.no_file.app_error", nil, err.Error(), http.StatusBadRequest)}
	}

	if _, err = io.Copy(part, bytes.NewBuffer(data)); err != nil {
		return false, &Response{Error: NewAppError("UploadLicenseFile", "model.client.set_profile_user.no_file.app_error", nil, err.Error(), http.StatusBadRequest)}
	}

	if err = writer.Close(); err != nil {
		return false, &Response{Error: NewAppError("UploadLicenseFile", "model.client.set_profile_user.writer.app_error", nil, err.Error(), http.StatusBadRequest)}
	}

	rq, err := http.NewRequest("POST", c.ApiUrl+c.GetLicenseRoute(), bytes.NewReader(body.Bytes()))
	if err != nil {
		return false, &Response{Error: NewAppError("UploadLicenseFile", "model.client.connecting.app_error", nil, err.Error(), http.StatusBadRequest)}
	}
	rq.Header.Set("Content-Type", writer.FormDataContentType())

	if len(c.AuthToken) > 0 {
		rq.Header.Set(HEADER_AUTH, c.AuthType+" "+c.AuthToken)
	}

	rp, err := c.HttpClient.Do(rq)
	if err != nil || rp == nil {
		return false, &Response{StatusCode: http.StatusForbidden, Error: NewAppError(c.GetLicenseRoute(), "model.client.connecting.app_error", nil, err.Error(), http.StatusForbidden)}
	}
	defer closeBody(rp)

	if rp.StatusCode >= 300 {
		return false, BuildErrorResponse(rp, AppErrorFromJson(rp.Body))
	}

	return CheckStatusOK(rp), BuildResponse(rp)
}

// RemoveLicenseFile will remove the server license it exists. Note that this will
// disable all enterprise features.
func (c *Client4) RemoveLicenseFile() (bool, *Response) {
	r, err := c.DoApiDelete(c.GetLicenseRoute())
	if err != nil {
		return false, BuildErrorResponse(r, err)
	}
	defer closeBody(r)
	return CheckStatusOK(r), BuildResponse(r)
}

// GetAnalyticsOld will retrieve analytics using the old format. New format is not
// available but the "/analytics" endpoint is reserved for it. The "name" argument is optional
// and defaults to "standard". The "teamId" argument is optional and will limit results
// to a specific team.
func (c *Client4) GetAnalyticsOld(name, teamId string) (AnalyticsRows, *Response) {
	query := fmt.Sprintf("?name=%v&team_id=%v", name, teamId)
	r, err := c.DoApiGet(c.GetAnalyticsRoute()+"/old"+query, "")
	if err != nil {
		return nil, BuildErrorResponse(r, err)
	}
	defer closeBody(r)
	return AnalyticsRowsFromJson(r.Body), BuildResponse(r)
}

// Webhooks Section

// CreateIncomingWebhook creates an incoming webhook for a channel.
func (c *Client4) CreateIncomingWebhook(hook *IncomingWebhook) (*IncomingWebhook, *Response) {
	r, err := c.DoApiPost(c.GetIncomingWebhooksRoute(), hook.ToJson())
	if err != nil {
		return nil, BuildErrorResponse(r, err)
	}
	defer closeBody(r)
	return IncomingWebhookFromJson(r.Body), BuildResponse(r)
}

// UpdateIncomingWebhook updates an incoming webhook for a channel.
func (c *Client4) UpdateIncomingWebhook(hook *IncomingWebhook) (*IncomingWebhook, *Response) {
	r, err := c.DoApiPut(c.GetIncomingWebhookRoute(hook.Id), hook.ToJson())
	if err != nil {
		return nil, BuildErrorResponse(r, err)
	}
	defer closeBody(r)
	return IncomingWebhookFromJson(r.Body), BuildResponse(r)
}

// GetIncomingWebhooks returns a page of incoming webhooks on the system. Page counting starts at 0.
func (c *Client4) GetIncomingWebhooks(page int, perPage int, etag string) ([]*IncomingWebhook, *Response) {
	query := fmt.Sprintf("?page=%v&per_page=%v", page, perPage)
	r, err := c.DoApiGet(c.GetIncomingWebhooksRoute()+query, etag)
	if err != nil {
		return nil, BuildErrorResponse(r, err)
	}
	defer closeBody(r)
	return IncomingWebhookListFromJson(r.Body), BuildResponse(r)
}

// GetIncomingWebhooksForTeam returns a page of incoming webhooks for a team. Page counting starts at 0.
func (c *Client4) GetIncomingWebhooksForTeam(teamId string, page int, perPage int, etag string) ([]*IncomingWebhook, *Response) {
	query := fmt.Sprintf("?page=%v&per_page=%v&team_id=%v", page, perPage, teamId)
	r, err := c.DoApiGet(c.GetIncomingWebhooksRoute()+query, etag)
	if err != nil {
		return nil, BuildErrorResponse(r, err)
	}
	defer closeBody(r)
	return IncomingWebhookListFromJson(r.Body), BuildResponse(r)
}

// GetIncomingWebhook returns an Incoming webhook given the hook ID.
func (c *Client4) GetIncomingWebhook(hookID string, etag string) (*IncomingWebhook, *Response) {
	r, err := c.DoApiGet(c.GetIncomingWebhookRoute(hookID), etag)
	if err != nil {
		return nil, BuildErrorResponse(r, err)
	}
	defer closeBody(r)
	return IncomingWebhookFromJson(r.Body), BuildResponse(r)
}

// DeleteIncomingWebhook deletes and Incoming Webhook given the hook ID.
func (c *Client4) DeleteIncomingWebhook(hookID string) (bool, *Response) {
	r, err := c.DoApiDelete(c.GetIncomingWebhookRoute(hookID))
	if err != nil {
		return false, BuildErrorResponse(r, err)
	}
	defer closeBody(r)
	return CheckStatusOK(r), BuildResponse(r)
}

// CreateOutgoingWebhook creates an outgoing webhook for a team or channel.
func (c *Client4) CreateOutgoingWebhook(hook *OutgoingWebhook) (*OutgoingWebhook, *Response) {
	r, err := c.DoApiPost(c.GetOutgoingWebhooksRoute(), hook.ToJson())
	if err != nil {
		return nil, BuildErrorResponse(r, err)
	}
	defer closeBody(r)
	return OutgoingWebhookFromJson(r.Body), BuildResponse(r)
}

// UpdateOutgoingWebhook creates an outgoing webhook for a team or channel.
func (c *Client4) UpdateOutgoingWebhook(hook *OutgoingWebhook) (*OutgoingWebhook, *Response) {
	r, err := c.DoApiPut(c.GetOutgoingWebhookRoute(hook.Id), hook.ToJson())
	if err != nil {
		return nil, BuildErrorResponse(r, err)
	}
	defer closeBody(r)
	return OutgoingWebhookFromJson(r.Body), BuildResponse(r)
}

// GetOutgoingWebhooks returns a page of outgoing webhooks on the system. Page counting starts at 0.
func (c *Client4) GetOutgoingWebhooks(page int, perPage int, etag string) ([]*OutgoingWebhook, *Response) {
	query := fmt.Sprintf("?page=%v&per_page=%v", page, perPage)
	r, err := c.DoApiGet(c.GetOutgoingWebhooksRoute()+query, etag)
	if err != nil {
		return nil, BuildErrorResponse(r, err)
	}
	defer closeBody(r)
	return OutgoingWebhookListFromJson(r.Body), BuildResponse(r)
}

// GetOutgoingWebhook outgoing webhooks on the system requested by Hook Id.
func (c *Client4) GetOutgoingWebhook(hookId string) (*OutgoingWebhook, *Response) {
	r, err := c.DoApiGet(c.GetOutgoingWebhookRoute(hookId), "")
	if err != nil {
		return nil, BuildErrorResponse(r, err)
	}
	defer closeBody(r)
	return OutgoingWebhookFromJson(r.Body), BuildResponse(r)
}

// GetOutgoingWebhooksForChannel returns a page of outgoing webhooks for a channel. Page counting starts at 0.
func (c *Client4) GetOutgoingWebhooksForChannel(channelId string, page int, perPage int, etag string) ([]*OutgoingWebhook, *Response) {
	query := fmt.Sprintf("?page=%v&per_page=%v&channel_id=%v", page, perPage, channelId)
	r, err := c.DoApiGet(c.GetOutgoingWebhooksRoute()+query, etag)
	if err != nil {
		return nil, BuildErrorResponse(r, err)
	}
	defer closeBody(r)
	return OutgoingWebhookListFromJson(r.Body), BuildResponse(r)
}

// GetOutgoingWebhooksForTeam returns a page of outgoing webhooks for a team. Page counting starts at 0.
func (c *Client4) GetOutgoingWebhooksForTeam(teamId string, page int, perPage int, etag string) ([]*OutgoingWebhook, *Response) {
	query := fmt.Sprintf("?page=%v&per_page=%v&team_id=%v", page, perPage, teamId)
	r, err := c.DoApiGet(c.GetOutgoingWebhooksRoute()+query, etag)
	if err != nil {
		return nil, BuildErrorResponse(r, err)
	}
	defer closeBody(r)
	return OutgoingWebhookListFromJson(r.Body), BuildResponse(r)
}

// RegenOutgoingHookToken regenerate the outgoing webhook token.
func (c *Client4) RegenOutgoingHookToken(hookId string) (*OutgoingWebhook, *Response) {
	r, err := c.DoApiPost(c.GetOutgoingWebhookRoute(hookId)+"/regen_token", "")
	if err != nil {
		return nil, BuildErrorResponse(r, err)
	}
	defer closeBody(r)
	return OutgoingWebhookFromJson(r.Body), BuildResponse(r)
}

// DeleteOutgoingWebhook delete the outgoing webhook on the system requested by Hook Id.
func (c *Client4) DeleteOutgoingWebhook(hookId string) (bool, *Response) {
	r, err := c.DoApiDelete(c.GetOutgoingWebhookRoute(hookId))
	if err != nil {
		return false, BuildErrorResponse(r, err)
	}
	defer closeBody(r)
	return CheckStatusOK(r), BuildResponse(r)
}

// Preferences Section

// GetPreferences returns the user's preferences.
func (c *Client4) GetPreferences(userId string) (Preferences, *Response) {
	r, err := c.DoApiGet(c.GetPreferencesRoute(userId), "")
	if err != nil {
		return nil, BuildErrorResponse(r, err)
	}
	defer closeBody(r)
	preferences, _ := PreferencesFromJson(r.Body)
	return preferences, BuildResponse(r)
}

// UpdatePreferences saves the user's preferences.
func (c *Client4) UpdatePreferences(userId string, preferences *Preferences) (bool, *Response) {
	r, err := c.DoApiPut(c.GetPreferencesRoute(userId), preferences.ToJson())
	if err != nil {
		return false, BuildErrorResponse(r, err)
	}
	defer closeBody(r)
	return true, BuildResponse(r)
}

// DeletePreferences deletes the user's preferences.
func (c *Client4) DeletePreferences(userId string, preferences *Preferences) (bool, *Response) {
	r, err := c.DoApiPost(c.GetPreferencesRoute(userId)+"/delete", preferences.ToJson())
	if err != nil {
		return false, BuildErrorResponse(r, err)
	}
	defer closeBody(r)
	return true, BuildResponse(r)
}

// GetPreferencesByCategory returns the user's preferences from the provided category string.
func (c *Client4) GetPreferencesByCategory(userId string, category string) (Preferences, *Response) {
	url := fmt.Sprintf(c.GetPreferencesRoute(userId)+"/%s", category)
	r, err := c.DoApiGet(url, "")
	if err != nil {
		return nil, BuildErrorResponse(r, err)
	}
	defer closeBody(r)
	preferences, _ := PreferencesFromJson(r.Body)
	return preferences, BuildResponse(r)
}

// GetPreferenceByCategoryAndName returns the user's preferences from the provided category and preference name string.
func (c *Client4) GetPreferenceByCategoryAndName(userId string, category string, preferenceName string) (*Preference, *Response) {
	url := fmt.Sprintf(c.GetPreferencesRoute(userId)+"/%s/name/%v", category, preferenceName)
	r, err := c.DoApiGet(url, "")
	if err != nil {
		return nil, BuildErrorResponse(r, err)
	}
	defer closeBody(r)
	return PreferenceFromJson(r.Body), BuildResponse(r)
}

// SAML Section

// GetSamlMetadata returns metadata for the SAML configuration.
func (c *Client4) GetSamlMetadata() (string, *Response) {
	r, err := c.DoApiGet(c.GetSamlRoute()+"/metadata", "")
	if err != nil {
		return "", BuildErrorResponse(r, err)
	}
	defer closeBody(r)
	buf := new(bytes.Buffer)
	_, _ = buf.ReadFrom(r.Body)
	return buf.String(), BuildResponse(r)
}

func samlFileToMultipart(data []byte, filename string) ([]byte, *multipart.Writer, error) {
	body := &bytes.Buffer{}
	writer := multipart.NewWriter(body)

	part, err := writer.CreateFormFile("certificate", filename)
	if err != nil {
		return nil, nil, err
	}

	if _, err = io.Copy(part, bytes.NewBuffer(data)); err != nil {
		return nil, nil, err
	}

	if err := writer.Close(); err != nil {
		return nil, nil, err
	}

	return body.Bytes(), writer, nil
}

// UploadSamlIdpCertificate will upload an IDP certificate for SAML and set the config to use it.
// The filename parameter is deprecated and ignored: the server will pick a hard-coded filename when writing to disk.
func (c *Client4) UploadSamlIdpCertificate(data []byte, filename string) (bool, *Response) {
	body, writer, err := samlFileToMultipart(data, filename)
	if err != nil {
		return false, &Response{Error: NewAppError("UploadSamlIdpCertificate", "model.client.upload_saml_cert.app_error", nil, err.Error(), http.StatusBadRequest)}
	}

	_, resp := c.DoUploadFile(c.GetSamlRoute()+"/certificate/idp", body, writer.FormDataContentType())
	return resp.Error == nil, resp
}

// UploadSamlPublicCertificate will upload a public certificate for SAML and set the config to use it.
// The filename parameter is deprecated and ignored: the server will pick a hard-coded filename when writing to disk.
func (c *Client4) UploadSamlPublicCertificate(data []byte, filename string) (bool, *Response) {
	body, writer, err := samlFileToMultipart(data, filename)
	if err != nil {
		return false, &Response{Error: NewAppError("UploadSamlPublicCertificate", "model.client.upload_saml_cert.app_error", nil, err.Error(), http.StatusBadRequest)}
	}

	_, resp := c.DoUploadFile(c.GetSamlRoute()+"/certificate/public", body, writer.FormDataContentType())
	return resp.Error == nil, resp
}

// UploadSamlPrivateCertificate will upload a private key for SAML and set the config to use it.
// The filename parameter is deprecated and ignored: the server will pick a hard-coded filename when writing to disk.
func (c *Client4) UploadSamlPrivateCertificate(data []byte, filename string) (bool, *Response) {
	body, writer, err := samlFileToMultipart(data, filename)
	if err != nil {
		return false, &Response{Error: NewAppError("UploadSamlPrivateCertificate", "model.client.upload_saml_cert.app_error", nil, err.Error(), http.StatusBadRequest)}
	}

	_, resp := c.DoUploadFile(c.GetSamlRoute()+"/certificate/private", body, writer.FormDataContentType())
	return resp.Error == nil, resp
}

// DeleteSamlIdpCertificate deletes the SAML IDP certificate from the server and updates the config to not use it and disable SAML.
func (c *Client4) DeleteSamlIdpCertificate() (bool, *Response) {
	r, err := c.DoApiDelete(c.GetSamlRoute() + "/certificate/idp")
	if err != nil {
		return false, BuildErrorResponse(r, err)
	}
	defer closeBody(r)
	return CheckStatusOK(r), BuildResponse(r)
}

// DeleteSamlPublicCertificate deletes the SAML IDP certificate from the server and updates the config to not use it and disable SAML.
func (c *Client4) DeleteSamlPublicCertificate() (bool, *Response) {
	r, err := c.DoApiDelete(c.GetSamlRoute() + "/certificate/public")
	if err != nil {
		return false, BuildErrorResponse(r, err)
	}
	defer closeBody(r)
	return CheckStatusOK(r), BuildResponse(r)
}

// DeleteSamlPrivateCertificate deletes the SAML IDP certificate from the server and updates the config to not use it and disable SAML.
func (c *Client4) DeleteSamlPrivateCertificate() (bool, *Response) {
	r, err := c.DoApiDelete(c.GetSamlRoute() + "/certificate/private")
	if err != nil {
		return false, BuildErrorResponse(r, err)
	}
	defer closeBody(r)
	return CheckStatusOK(r), BuildResponse(r)
}

// GetSamlCertificateStatus returns metadata for the SAML configuration.
func (c *Client4) GetSamlCertificateStatus() (*SamlCertificateStatus, *Response) {
	r, err := c.DoApiGet(c.GetSamlRoute()+"/certificate/status", "")
	if err != nil {
		return nil, BuildErrorResponse(r, err)
	}
	defer closeBody(r)
	return SamlCertificateStatusFromJson(r.Body), BuildResponse(r)
}

func (c *Client4) GetSamlMetadataFromIdp(samlMetadataURL string) (*SamlMetadataResponse, *Response) {
	requestBody := make(map[string]string)
	requestBody["saml_metadata_url"] = samlMetadataURL
	r, err := c.DoApiPost(c.GetSamlRoute()+"/metadatafromidp", MapToJson(requestBody))
	if err != nil {
		return nil, BuildErrorResponse(r, err)
	}

	defer closeBody(r)
	return SamlMetadataResponseFromJson(r.Body), BuildResponse(r)
}

// Compliance Section

// CreateComplianceReport creates an incoming webhook for a channel.
func (c *Client4) CreateComplianceReport(report *Compliance) (*Compliance, *Response) {
	r, err := c.DoApiPost(c.GetComplianceReportsRoute(), report.ToJson())
	if err != nil {
		return nil, BuildErrorResponse(r, err)
	}
	defer closeBody(r)
	return ComplianceFromJson(r.Body), BuildResponse(r)
}

// GetComplianceReports returns list of compliance reports.
func (c *Client4) GetComplianceReports(page, perPage int) (Compliances, *Response) {
	query := fmt.Sprintf("?page=%v&per_page=%v", page, perPage)
	r, err := c.DoApiGet(c.GetComplianceReportsRoute()+query, "")
	if err != nil {
		return nil, BuildErrorResponse(r, err)
	}
	defer closeBody(r)
	return CompliancesFromJson(r.Body), BuildResponse(r)
}

// GetComplianceReport returns a compliance report.
func (c *Client4) GetComplianceReport(reportId string) (*Compliance, *Response) {
	r, err := c.DoApiGet(c.GetComplianceReportRoute(reportId), "")
	if err != nil {
		return nil, BuildErrorResponse(r, err)
	}
	defer closeBody(r)
	return ComplianceFromJson(r.Body), BuildResponse(r)
}

// DownloadComplianceReport returns a full compliance report as a file.
func (c *Client4) DownloadComplianceReport(reportId string) ([]byte, *Response) {
	rq, err := http.NewRequest("GET", c.ApiUrl+c.GetComplianceReportRoute(reportId), nil)
	if err != nil {
		return nil, &Response{Error: NewAppError("DownloadComplianceReport", "model.client.connecting.app_error", nil, err.Error(), http.StatusBadRequest)}
	}

	if len(c.AuthToken) > 0 {
		rq.Header.Set(HEADER_AUTH, "BEARER "+c.AuthToken)
	}

	rp, err := c.HttpClient.Do(rq)
	if err != nil || rp == nil {
		return nil, &Response{Error: NewAppError("DownloadComplianceReport", "model.client.connecting.app_error", nil, err.Error(), http.StatusBadRequest)}
	}
	defer closeBody(rp)

	if rp.StatusCode >= 300 {
		return nil, BuildErrorResponse(rp, AppErrorFromJson(rp.Body))
	}

	data, err := ioutil.ReadAll(rp.Body)
	if err != nil {
		return nil, BuildErrorResponse(rp, NewAppError("DownloadComplianceReport", "model.client.read_file.app_error", nil, err.Error(), rp.StatusCode))
	}

	return data, BuildResponse(rp)
}

// Cluster Section

// GetClusterStatus returns the status of all the configured cluster nodes.
func (c *Client4) GetClusterStatus() ([]*ClusterInfo, *Response) {
	r, err := c.DoApiGet(c.GetClusterRoute()+"/status", "")
	if err != nil {
		return nil, BuildErrorResponse(r, err)
	}
	defer closeBody(r)
	return ClusterInfosFromJson(r.Body), BuildResponse(r)
}

// LDAP Section

// SyncLdap will force a sync with the configured LDAP server.
func (c *Client4) SyncLdap() (bool, *Response) {
	r, err := c.DoApiPost(c.GetLdapRoute()+"/sync", "")
	if err != nil {
		return false, BuildErrorResponse(r, err)
	}
	defer closeBody(r)
	return CheckStatusOK(r), BuildResponse(r)
}

// TestLdap will attempt to connect to the configured LDAP server and return OK if configured
// correctly.
func (c *Client4) TestLdap() (bool, *Response) {
	r, err := c.DoApiPost(c.GetLdapRoute()+"/test", "")
	if err != nil {
		return false, BuildErrorResponse(r, err)
	}
	defer closeBody(r)
	return CheckStatusOK(r), BuildResponse(r)
}

// GetLdapGroups retrieves the immediate child groups of the given parent group.
func (c *Client4) GetLdapGroups() ([]*Group, *Response) {
	path := fmt.Sprintf("%s/groups", c.GetLdapRoute())

	r, appErr := c.DoApiGet(path, "")
	if appErr != nil {
		return nil, BuildErrorResponse(r, appErr)
	}
	defer closeBody(r)

	return GroupsFromJson(r.Body), BuildResponse(r)
}

// LinkLdapGroup creates or undeletes a Mattermost group and associates it to the given LDAP group DN.
func (c *Client4) LinkLdapGroup(dn string) (*Group, *Response) {
	path := fmt.Sprintf("%s/groups/%s/link", c.GetLdapRoute(), dn)

	r, appErr := c.DoApiPost(path, "")
	if appErr != nil {
		return nil, BuildErrorResponse(r, appErr)
	}
	defer closeBody(r)

	return GroupFromJson(r.Body), BuildResponse(r)
}

// UnlinkLdapGroup deletes the Mattermost group associated with the given LDAP group DN.
func (c *Client4) UnlinkLdapGroup(dn string) (*Group, *Response) {
	path := fmt.Sprintf("%s/groups/%s/link", c.GetLdapRoute(), dn)

	r, appErr := c.DoApiDelete(path)
	if appErr != nil {
		return nil, BuildErrorResponse(r, appErr)
	}
	defer closeBody(r)

	return GroupFromJson(r.Body), BuildResponse(r)
}

// GetGroupsByChannel retrieves the Mattermost Groups associated with a given channel
func (c *Client4) GetGroupsByChannel(channelId string, opts GroupSearchOpts) ([]*GroupWithSchemeAdmin, int, *Response) {
	path := fmt.Sprintf("%s/groups?q=%v&include_member_count=%v&filter_allow_reference=%v", c.GetChannelRoute(channelId), opts.Q, opts.IncludeMemberCount, opts.FilterAllowReference)
	if opts.PageOpts != nil {
		path = fmt.Sprintf("%s&page=%v&per_page=%v", path, opts.PageOpts.Page, opts.PageOpts.PerPage)
	}
	r, appErr := c.DoApiGet(path, "")
	if appErr != nil {
		return nil, 0, BuildErrorResponse(r, appErr)
	}
	defer closeBody(r)

	responseData := struct {
		Groups []*GroupWithSchemeAdmin `json:"groups"`
		Count  int                     `json:"total_group_count"`
	}{}
	if err := json.NewDecoder(r.Body).Decode(&responseData); err != nil {
		appErr := NewAppError("Api4.GetGroupsByChannel", "api.marshal_error", nil, err.Error(), http.StatusInternalServerError)
		return nil, 0, BuildErrorResponse(r, appErr)
	}

	return responseData.Groups, responseData.Count, BuildResponse(r)
}

// GetGroupsByTeam retrieves the Mattermost Groups associated with a given team
func (c *Client4) GetGroupsByTeam(teamId string, opts GroupSearchOpts) ([]*GroupWithSchemeAdmin, int, *Response) {
	path := fmt.Sprintf("%s/groups?q=%v&include_member_count=%v&filter_allow_reference=%v", c.GetTeamRoute(teamId), opts.Q, opts.IncludeMemberCount, opts.FilterAllowReference)
	if opts.PageOpts != nil {
		path = fmt.Sprintf("%s&page=%v&per_page=%v", path, opts.PageOpts.Page, opts.PageOpts.PerPage)
	}
	r, appErr := c.DoApiGet(path, "")
	if appErr != nil {
		return nil, 0, BuildErrorResponse(r, appErr)
	}
	defer closeBody(r)

	responseData := struct {
		Groups []*GroupWithSchemeAdmin `json:"groups"`
		Count  int                     `json:"total_group_count"`
	}{}
	if err := json.NewDecoder(r.Body).Decode(&responseData); err != nil {
		appErr := NewAppError("Api4.GetGroupsByTeam", "api.marshal_error", nil, err.Error(), http.StatusInternalServerError)
		return nil, 0, BuildErrorResponse(r, appErr)
	}

	return responseData.Groups, responseData.Count, BuildResponse(r)
}

// GetGroupsAssociatedToChannelsByTeam retrieves the Mattermost Groups associated with channels in a given team
func (c *Client4) GetGroupsAssociatedToChannelsByTeam(teamId string, opts GroupSearchOpts) (map[string][]*GroupWithSchemeAdmin, *Response) {
	path := fmt.Sprintf("%s/groups_by_channels?q=%v&filter_allow_reference=%v", c.GetTeamRoute(teamId), opts.Q, opts.FilterAllowReference)
	if opts.PageOpts != nil {
		path = fmt.Sprintf("%s&page=%v&per_page=%v", path, opts.PageOpts.Page, opts.PageOpts.PerPage)
	}
	r, appErr := c.DoApiGet(path, "")
	if appErr != nil {
		return nil, BuildErrorResponse(r, appErr)
	}
	defer closeBody(r)

	responseData := struct {
		GroupsAssociatedToChannels map[string][]*GroupWithSchemeAdmin `json:"groups"`
	}{}
	if err := json.NewDecoder(r.Body).Decode(&responseData); err != nil {
		appErr := NewAppError("Api4.GetGroupsAssociatedToChannelsByTeam", "api.marshal_error", nil, err.Error(), http.StatusInternalServerError)
		return nil, BuildErrorResponse(r, appErr)
	}

	return responseData.GroupsAssociatedToChannels, BuildResponse(r)
}

// GetGroups retrieves Mattermost Groups
func (c *Client4) GetGroups(opts GroupSearchOpts) ([]*Group, *Response) {
	path := fmt.Sprintf(
		"%s?include_member_count=%v&not_associated_to_team=%v&not_associated_to_channel=%v&filter_allow_reference=%v&q=%v",
		c.GetGroupsRoute(),
		opts.IncludeMemberCount,
		opts.NotAssociatedToTeam,
		opts.NotAssociatedToChannel,
		opts.FilterAllowReference,
		opts.Q,
	)
	if opts.PageOpts != nil {
		path = fmt.Sprintf("%s&page=%v&per_page=%v", path, opts.PageOpts.Page, opts.PageOpts.PerPage)
	}
	r, appErr := c.DoApiGet(path, "")
	if appErr != nil {
		return nil, BuildErrorResponse(r, appErr)
	}
	defer closeBody(r)

	return GroupsFromJson(r.Body), BuildResponse(r)
}

// Audits Section

// GetAudits returns a list of audits for the whole system.
func (c *Client4) GetAudits(page int, perPage int, etag string) (Audits, *Response) {
	query := fmt.Sprintf("?page=%v&per_page=%v", page, perPage)
	r, err := c.DoApiGet("/audits"+query, etag)
	if err != nil {
		return nil, BuildErrorResponse(r, err)
	}
	defer closeBody(r)
	return AuditsFromJson(r.Body), BuildResponse(r)
}

// Brand Section

// GetBrandImage retrieves the previously uploaded brand image.
func (c *Client4) GetBrandImage() ([]byte, *Response) {
	r, appErr := c.DoApiGet(c.GetBrandRoute()+"/image", "")
	if appErr != nil {
		return nil, BuildErrorResponse(r, appErr)
	}
	defer closeBody(r)

	if r.StatusCode >= 300 {
		return nil, BuildErrorResponse(r, AppErrorFromJson(r.Body))
	}

	data, err := ioutil.ReadAll(r.Body)
	if err != nil {
		return nil, BuildErrorResponse(r, NewAppError("GetBrandImage", "model.client.read_file.app_error", nil, err.Error(), r.StatusCode))
	}

	return data, BuildResponse(r)
}

// DeleteBrandImage deletes the brand image for the system.
func (c *Client4) DeleteBrandImage() *Response {
	r, err := c.DoApiDelete(c.GetBrandRoute() + "/image")
	if err != nil {
		return BuildErrorResponse(r, err)
	}
	return BuildResponse(r)
}

// UploadBrandImage sets the brand image for the system.
func (c *Client4) UploadBrandImage(data []byte) (bool, *Response) {
	body := &bytes.Buffer{}
	writer := multipart.NewWriter(body)

	part, err := writer.CreateFormFile("image", "brand.png")
	if err != nil {
		return false, &Response{Error: NewAppError("UploadBrandImage", "model.client.set_profile_user.no_file.app_error", nil, err.Error(), http.StatusBadRequest)}
	}

	if _, err = io.Copy(part, bytes.NewBuffer(data)); err != nil {
		return false, &Response{Error: NewAppError("UploadBrandImage", "model.client.set_profile_user.no_file.app_error", nil, err.Error(), http.StatusBadRequest)}
	}

	if err = writer.Close(); err != nil {
		return false, &Response{Error: NewAppError("UploadBrandImage", "model.client.set_profile_user.writer.app_error", nil, err.Error(), http.StatusBadRequest)}
	}

	rq, err := http.NewRequest("POST", c.ApiUrl+c.GetBrandRoute()+"/image", bytes.NewReader(body.Bytes()))
	if err != nil {
		return false, &Response{Error: NewAppError("UploadBrandImage", "model.client.connecting.app_error", nil, err.Error(), http.StatusBadRequest)}
	}
	rq.Header.Set("Content-Type", writer.FormDataContentType())

	if len(c.AuthToken) > 0 {
		rq.Header.Set(HEADER_AUTH, c.AuthType+" "+c.AuthToken)
	}

	rp, err := c.HttpClient.Do(rq)
	if err != nil || rp == nil {
		return false, &Response{StatusCode: http.StatusForbidden, Error: NewAppError(c.GetBrandRoute()+"/image", "model.client.connecting.app_error", nil, err.Error(), http.StatusForbidden)}
	}
	defer closeBody(rp)

	if rp.StatusCode >= 300 {
		return false, BuildErrorResponse(rp, AppErrorFromJson(rp.Body))
	}

	return CheckStatusOK(rp), BuildResponse(rp)
}

// Logs Section

// GetLogs page of logs as a string array.
func (c *Client4) GetLogs(page, perPage int) ([]string, *Response) {
	query := fmt.Sprintf("?page=%v&logs_per_page=%v", page, perPage)
	r, err := c.DoApiGet("/logs"+query, "")
	if err != nil {
		return nil, BuildErrorResponse(r, err)
	}
	defer closeBody(r)
	return ArrayFromJson(r.Body), BuildResponse(r)
}

// PostLog is a convenience Web Service call so clients can log messages into
// the server-side logs. For example we typically log javascript error messages
// into the server-side. It returns the log message if the logging was successful.
func (c *Client4) PostLog(message map[string]string) (map[string]string, *Response) {
	r, err := c.DoApiPost("/logs", MapToJson(message))
	if err != nil {
		return nil, BuildErrorResponse(r, err)
	}
	defer closeBody(r)
	return MapFromJson(r.Body), BuildResponse(r)
}

// OAuth Section

// CreateOAuthApp will register a new OAuth 2.0 client application with Mattermost acting as an OAuth 2.0 service provider.
func (c *Client4) CreateOAuthApp(app *OAuthApp) (*OAuthApp, *Response) {
	r, err := c.DoApiPost(c.GetOAuthAppsRoute(), app.ToJson())
	if err != nil {
		return nil, BuildErrorResponse(r, err)
	}
	defer closeBody(r)
	return OAuthAppFromJson(r.Body), BuildResponse(r)
}

// UpdateOAuthApp updates a page of registered OAuth 2.0 client applications with Mattermost acting as an OAuth 2.0 service provider.
func (c *Client4) UpdateOAuthApp(app *OAuthApp) (*OAuthApp, *Response) {
	r, err := c.DoApiPut(c.GetOAuthAppRoute(app.Id), app.ToJson())
	if err != nil {
		return nil, BuildErrorResponse(r, err)
	}
	defer closeBody(r)
	return OAuthAppFromJson(r.Body), BuildResponse(r)
}

// GetOAuthApps gets a page of registered OAuth 2.0 client applications with Mattermost acting as an OAuth 2.0 service provider.
func (c *Client4) GetOAuthApps(page, perPage int) ([]*OAuthApp, *Response) {
	query := fmt.Sprintf("?page=%v&per_page=%v", page, perPage)
	r, err := c.DoApiGet(c.GetOAuthAppsRoute()+query, "")
	if err != nil {
		return nil, BuildErrorResponse(r, err)
	}
	defer closeBody(r)
	return OAuthAppListFromJson(r.Body), BuildResponse(r)
}

// GetOAuthApp gets a registered OAuth 2.0 client application with Mattermost acting as an OAuth 2.0 service provider.
func (c *Client4) GetOAuthApp(appId string) (*OAuthApp, *Response) {
	r, err := c.DoApiGet(c.GetOAuthAppRoute(appId), "")
	if err != nil {
		return nil, BuildErrorResponse(r, err)
	}
	defer closeBody(r)
	return OAuthAppFromJson(r.Body), BuildResponse(r)
}

// GetOAuthAppInfo gets a sanitized version of a registered OAuth 2.0 client application with Mattermost acting as an OAuth 2.0 service provider.
func (c *Client4) GetOAuthAppInfo(appId string) (*OAuthApp, *Response) {
	r, err := c.DoApiGet(c.GetOAuthAppRoute(appId)+"/info", "")
	if err != nil {
		return nil, BuildErrorResponse(r, err)
	}
	defer closeBody(r)
	return OAuthAppFromJson(r.Body), BuildResponse(r)
}

// DeleteOAuthApp deletes a registered OAuth 2.0 client application.
func (c *Client4) DeleteOAuthApp(appId string) (bool, *Response) {
	r, err := c.DoApiDelete(c.GetOAuthAppRoute(appId))
	if err != nil {
		return false, BuildErrorResponse(r, err)
	}
	defer closeBody(r)
	return CheckStatusOK(r), BuildResponse(r)
}

// RegenerateOAuthAppSecret regenerates the client secret for a registered OAuth 2.0 client application.
func (c *Client4) RegenerateOAuthAppSecret(appId string) (*OAuthApp, *Response) {
	r, err := c.DoApiPost(c.GetOAuthAppRoute(appId)+"/regen_secret", "")
	if err != nil {
		return nil, BuildErrorResponse(r, err)
	}
	defer closeBody(r)
	return OAuthAppFromJson(r.Body), BuildResponse(r)
}

// GetAuthorizedOAuthAppsForUser gets a page of OAuth 2.0 client applications the user has authorized to use access their account.
func (c *Client4) GetAuthorizedOAuthAppsForUser(userId string, page, perPage int) ([]*OAuthApp, *Response) {
	query := fmt.Sprintf("?page=%v&per_page=%v", page, perPage)
	r, err := c.DoApiGet(c.GetUserRoute(userId)+"/oauth/apps/authorized"+query, "")
	if err != nil {
		return nil, BuildErrorResponse(r, err)
	}
	defer closeBody(r)
	return OAuthAppListFromJson(r.Body), BuildResponse(r)
}

// AuthorizeOAuthApp will authorize an OAuth 2.0 client application to access a user's account and provide a redirect link to follow.
func (c *Client4) AuthorizeOAuthApp(authRequest *AuthorizeRequest) (string, *Response) {
	r, err := c.DoApiRequest(http.MethodPost, c.Url+"/oauth/authorize", authRequest.ToJson(), "")
	if err != nil {
		return "", BuildErrorResponse(r, err)
	}
	defer closeBody(r)
	return MapFromJson(r.Body)["redirect"], BuildResponse(r)
}

// DeauthorizeOAuthApp will deauthorize an OAuth 2.0 client application from accessing a user's account.
func (c *Client4) DeauthorizeOAuthApp(appId string) (bool, *Response) {
	requestData := map[string]string{"client_id": appId}
	r, err := c.DoApiRequest(http.MethodPost, c.Url+"/oauth/deauthorize", MapToJson(requestData), "")
	if err != nil {
		return false, BuildErrorResponse(r, err)
	}
	defer closeBody(r)
	return CheckStatusOK(r), BuildResponse(r)
}

// GetOAuthAccessToken is a test helper function for the OAuth access token endpoint.
func (c *Client4) GetOAuthAccessToken(data url.Values) (*AccessResponse, *Response) {
	rq, err := http.NewRequest(http.MethodPost, c.Url+"/oauth/access_token", strings.NewReader(data.Encode()))
	if err != nil {
		return nil, &Response{Error: NewAppError(c.Url+"/oauth/access_token", "model.client.connecting.app_error", nil, err.Error(), http.StatusBadRequest)}
	}
	rq.Header.Set("Content-Type", "application/x-www-form-urlencoded")

	if len(c.AuthToken) > 0 {
		rq.Header.Set(HEADER_AUTH, c.AuthType+" "+c.AuthToken)
	}

	rp, err := c.HttpClient.Do(rq)
	if err != nil || rp == nil {
		return nil, &Response{StatusCode: http.StatusForbidden, Error: NewAppError(c.Url+"/oauth/access_token", "model.client.connecting.app_error", nil, err.Error(), 403)}
	}
	defer closeBody(rp)

	if rp.StatusCode >= 300 {
		return nil, BuildErrorResponse(rp, AppErrorFromJson(rp.Body))
	}

	return AccessResponseFromJson(rp.Body), BuildResponse(rp)
}

// Elasticsearch Section

// TestElasticsearch will attempt to connect to the configured Elasticsearch server and return OK if configured.
// correctly.
func (c *Client4) TestElasticsearch() (bool, *Response) {
	r, err := c.DoApiPost(c.GetElasticsearchRoute()+"/test", "")
	if err != nil {
		return false, BuildErrorResponse(r, err)
	}
	defer closeBody(r)
	return CheckStatusOK(r), BuildResponse(r)
}

// PurgeElasticsearchIndexes immediately deletes all Elasticsearch indexes.
func (c *Client4) PurgeElasticsearchIndexes() (bool, *Response) {
	r, err := c.DoApiPost(c.GetElasticsearchRoute()+"/purge_indexes", "")
	if err != nil {
		return false, BuildErrorResponse(r, err)
	}
	defer closeBody(r)
	return CheckStatusOK(r), BuildResponse(r)
}

// Data Retention Section

// GetDataRetentionPolicy will get the current server data retention policy details.
func (c *Client4) GetDataRetentionPolicy() (*DataRetentionPolicy, *Response) {
	r, err := c.DoApiGet(c.GetDataRetentionRoute()+"/policy", "")
	if err != nil {
		return nil, BuildErrorResponse(r, err)
	}
	defer closeBody(r)
	return DataRetentionPolicyFromJson(r.Body), BuildResponse(r)
}

// Commands Section

// CreateCommand will create a new command if the user have the right permissions.
func (c *Client4) CreateCommand(cmd *Command) (*Command, *Response) {
	r, err := c.DoApiPost(c.GetCommandsRoute(), cmd.ToJson())
	if err != nil {
		return nil, BuildErrorResponse(r, err)
	}
	defer closeBody(r)
	return CommandFromJson(r.Body), BuildResponse(r)
}

// UpdateCommand updates a command based on the provided Command struct.
func (c *Client4) UpdateCommand(cmd *Command) (*Command, *Response) {
	r, err := c.DoApiPut(c.GetCommandRoute(cmd.Id), cmd.ToJson())
	if err != nil {
		return nil, BuildErrorResponse(r, err)
	}
	defer closeBody(r)
	return CommandFromJson(r.Body), BuildResponse(r)
}

// MoveCommand moves a command to a different team.
func (c *Client4) MoveCommand(teamId string, commandId string) (bool, *Response) {
	cmr := CommandMoveRequest{TeamId: teamId}
	r, err := c.DoApiPut(c.GetCommandMoveRoute(commandId), cmr.ToJson())
	if err != nil {
		return false, BuildErrorResponse(r, err)
	}
	defer closeBody(r)
	return CheckStatusOK(r), BuildResponse(r)
}

// DeleteCommand deletes a command based on the provided command id string.
func (c *Client4) DeleteCommand(commandId string) (bool, *Response) {
	r, err := c.DoApiDelete(c.GetCommandRoute(commandId))
	if err != nil {
		return false, BuildErrorResponse(r, err)
	}
	defer closeBody(r)
	return CheckStatusOK(r), BuildResponse(r)
}

// ListCommands will retrieve a list of commands available in the team.
func (c *Client4) ListCommands(teamId string, customOnly bool) ([]*Command, *Response) {
	query := fmt.Sprintf("?team_id=%v&custom_only=%v", teamId, customOnly)
	r, err := c.DoApiGet(c.GetCommandsRoute()+query, "")
	if err != nil {
		return nil, BuildErrorResponse(r, err)
	}
	defer closeBody(r)
	return CommandListFromJson(r.Body), BuildResponse(r)
}

// GetCommandById will retrieve a command by id.
func (c *Client4) GetCommandById(cmdId string) (*Command, *Response) {
	url := fmt.Sprintf("%s/%s", c.GetCommandsRoute(), cmdId)
	r, err := c.DoApiGet(url, "")
	if err != nil {
		return nil, BuildErrorResponse(r, err)
	}
	defer closeBody(r)
	return CommandFromJson(r.Body), BuildResponse(r)
}

// ExecuteCommand executes a given slash command.
func (c *Client4) ExecuteCommand(channelId, command string) (*CommandResponse, *Response) {
	commandArgs := &CommandArgs{
		ChannelId: channelId,
		Command:   command,
	}
	r, err := c.DoApiPost(c.GetCommandsRoute()+"/execute", commandArgs.ToJson())
	if err != nil {
		return nil, BuildErrorResponse(r, err)
	}
	defer closeBody(r)

	response, _ := CommandResponseFromJson(r.Body)
	return response, BuildResponse(r)
}

// ExecuteCommandWithTeam executes a given slash command against the specified team.
// Use this when executing slash commands in a DM/GM, since the team id cannot be inferred in that case.
func (c *Client4) ExecuteCommandWithTeam(channelId, teamId, command string) (*CommandResponse, *Response) {
	commandArgs := &CommandArgs{
		ChannelId: channelId,
		TeamId:    teamId,
		Command:   command,
	}
	r, err := c.DoApiPost(c.GetCommandsRoute()+"/execute", commandArgs.ToJson())
	if err != nil {
		return nil, BuildErrorResponse(r, err)
	}
	defer closeBody(r)

	response, _ := CommandResponseFromJson(r.Body)
	return response, BuildResponse(r)
}

// ListAutocompleteCommands will retrieve a list of commands available in the team.
func (c *Client4) ListAutocompleteCommands(teamId string) ([]*Command, *Response) {
	r, err := c.DoApiGet(c.GetTeamAutoCompleteCommandsRoute(teamId), "")
	if err != nil {
		return nil, BuildErrorResponse(r, err)
	}
	defer closeBody(r)
	return CommandListFromJson(r.Body), BuildResponse(r)
}

// RegenCommandToken will create a new token if the user have the right permissions.
func (c *Client4) RegenCommandToken(commandId string) (string, *Response) {
	r, err := c.DoApiPut(c.GetCommandRoute(commandId)+"/regen_token", "")
	if err != nil {
		return "", BuildErrorResponse(r, err)
	}
	defer closeBody(r)
	return MapFromJson(r.Body)["token"], BuildResponse(r)
}

// Status Section

// GetUserStatus returns a user based on the provided user id string.
func (c *Client4) GetUserStatus(userId, etag string) (*Status, *Response) {
	r, err := c.DoApiGet(c.GetUserStatusRoute(userId), etag)
	if err != nil {
		return nil, BuildErrorResponse(r, err)
	}
	defer closeBody(r)
	return StatusFromJson(r.Body), BuildResponse(r)
}

// GetUsersStatusesByIds returns a list of users status based on the provided user ids.
func (c *Client4) GetUsersStatusesByIds(userIds []string) ([]*Status, *Response) {
	r, err := c.DoApiPost(c.GetUserStatusesRoute()+"/ids", ArrayToJson(userIds))
	if err != nil {
		return nil, BuildErrorResponse(r, err)
	}
	defer closeBody(r)
	return StatusListFromJson(r.Body), BuildResponse(r)
}

// UpdateUserStatus sets a user's status based on the provided user id string.
func (c *Client4) UpdateUserStatus(userId string, userStatus *Status) (*Status, *Response) {
	r, err := c.DoApiPut(c.GetUserStatusRoute(userId), userStatus.ToJson())
	if err != nil {
		return nil, BuildErrorResponse(r, err)
	}
	defer closeBody(r)
	return StatusFromJson(r.Body), BuildResponse(r)
}

// Emoji Section

// CreateEmoji will save an emoji to the server if the current user has permission
// to do so. If successful, the provided emoji will be returned with its Id field
// filled in. Otherwise, an error will be returned.
func (c *Client4) CreateEmoji(emoji *Emoji, image []byte, filename string) (*Emoji, *Response) {
	body := &bytes.Buffer{}
	writer := multipart.NewWriter(body)

	part, err := writer.CreateFormFile("image", filename)
	if err != nil {
		return nil, &Response{StatusCode: http.StatusForbidden, Error: NewAppError("CreateEmoji", "model.client.create_emoji.image.app_error", nil, err.Error(), 0)}
	}

	if _, err := io.Copy(part, bytes.NewBuffer(image)); err != nil {
		return nil, &Response{StatusCode: http.StatusForbidden, Error: NewAppError("CreateEmoji", "model.client.create_emoji.image.app_error", nil, err.Error(), 0)}
	}

	if err := writer.WriteField("emoji", emoji.ToJson()); err != nil {
		return nil, &Response{StatusCode: http.StatusForbidden, Error: NewAppError("CreateEmoji", "model.client.create_emoji.emoji.app_error", nil, err.Error(), 0)}
	}

	if err := writer.Close(); err != nil {
		return nil, &Response{StatusCode: http.StatusForbidden, Error: NewAppError("CreateEmoji", "model.client.create_emoji.writer.app_error", nil, err.Error(), 0)}
	}

	return c.DoEmojiUploadFile(c.GetEmojisRoute(), body.Bytes(), writer.FormDataContentType())
}

// GetEmojiList returns a page of custom emoji on the system.
func (c *Client4) GetEmojiList(page, perPage int) ([]*Emoji, *Response) {
	query := fmt.Sprintf("?page=%v&per_page=%v", page, perPage)
	r, err := c.DoApiGet(c.GetEmojisRoute()+query, "")
	if err != nil {
		return nil, BuildErrorResponse(r, err)
	}
	defer closeBody(r)
	return EmojiListFromJson(r.Body), BuildResponse(r)
}

// GetSortedEmojiList returns a page of custom emoji on the system sorted based on the sort
// parameter, blank for no sorting and "name" to sort by emoji names.
func (c *Client4) GetSortedEmojiList(page, perPage int, sort string) ([]*Emoji, *Response) {
	query := fmt.Sprintf("?page=%v&per_page=%v&sort=%v", page, perPage, sort)
	r, err := c.DoApiGet(c.GetEmojisRoute()+query, "")
	if err != nil {
		return nil, BuildErrorResponse(r, err)
	}
	defer closeBody(r)
	return EmojiListFromJson(r.Body), BuildResponse(r)
}

// DeleteEmoji delete an custom emoji on the provided emoji id string.
func (c *Client4) DeleteEmoji(emojiId string) (bool, *Response) {
	r, err := c.DoApiDelete(c.GetEmojiRoute(emojiId))
	if err != nil {
		return false, BuildErrorResponse(r, err)
	}
	defer closeBody(r)
	return CheckStatusOK(r), BuildResponse(r)
}

// GetEmoji returns a custom emoji based on the emojiId string.
func (c *Client4) GetEmoji(emojiId string) (*Emoji, *Response) {
	r, err := c.DoApiGet(c.GetEmojiRoute(emojiId), "")
	if err != nil {
		return nil, BuildErrorResponse(r, err)
	}
	defer closeBody(r)
	return EmojiFromJson(r.Body), BuildResponse(r)
}

// GetEmojiByName returns a custom emoji based on the name string.
func (c *Client4) GetEmojiByName(name string) (*Emoji, *Response) {
	r, err := c.DoApiGet(c.GetEmojiByNameRoute(name), "")
	if err != nil {
		return nil, BuildErrorResponse(r, err)
	}
	defer closeBody(r)
	return EmojiFromJson(r.Body), BuildResponse(r)
}

// GetEmojiImage returns the emoji image.
func (c *Client4) GetEmojiImage(emojiId string) ([]byte, *Response) {
	r, apErr := c.DoApiGet(c.GetEmojiRoute(emojiId)+"/image", "")
	if apErr != nil {
		return nil, BuildErrorResponse(r, apErr)
	}
	defer closeBody(r)

	data, err := ioutil.ReadAll(r.Body)
	if err != nil {
		return nil, BuildErrorResponse(r, NewAppError("GetEmojiImage", "model.client.read_file.app_error", nil, err.Error(), r.StatusCode))
	}

	return data, BuildResponse(r)
}

// SearchEmoji returns a list of emoji matching some search criteria.
func (c *Client4) SearchEmoji(search *EmojiSearch) ([]*Emoji, *Response) {
	r, err := c.DoApiPost(c.GetEmojisRoute()+"/search", search.ToJson())
	if err != nil {
		return nil, BuildErrorResponse(r, err)
	}
	defer closeBody(r)
	return EmojiListFromJson(r.Body), BuildResponse(r)
}

// AutocompleteEmoji returns a list of emoji starting with or matching name.
func (c *Client4) AutocompleteEmoji(name string, etag string) ([]*Emoji, *Response) {
	query := fmt.Sprintf("?name=%v", name)
	r, err := c.DoApiGet(c.GetEmojisRoute()+"/autocomplete"+query, "")
	if err != nil {
		return nil, BuildErrorResponse(r, err)
	}
	defer closeBody(r)
	return EmojiListFromJson(r.Body), BuildResponse(r)
}

// Reaction Section

// SaveReaction saves an emoji reaction for a post. Returns the saved reaction if successful, otherwise an error will be returned.
func (c *Client4) SaveReaction(reaction *Reaction) (*Reaction, *Response) {
	r, err := c.DoApiPost(c.GetReactionsRoute(), reaction.ToJson())
	if err != nil {
		return nil, BuildErrorResponse(r, err)
	}
	defer closeBody(r)
	return ReactionFromJson(r.Body), BuildResponse(r)
}

// GetReactions returns a list of reactions to a post.
func (c *Client4) GetReactions(postId string) ([]*Reaction, *Response) {
	r, err := c.DoApiGet(c.GetPostRoute(postId)+"/reactions", "")
	if err != nil {
		return nil, BuildErrorResponse(r, err)
	}
	defer closeBody(r)
	return ReactionsFromJson(r.Body), BuildResponse(r)
}

// DeleteReaction deletes reaction of a user in a post.
func (c *Client4) DeleteReaction(reaction *Reaction) (bool, *Response) {
	r, err := c.DoApiDelete(c.GetUserRoute(reaction.UserId) + c.GetPostRoute(reaction.PostId) + fmt.Sprintf("/reactions/%v", reaction.EmojiName))
	if err != nil {
		return false, BuildErrorResponse(r, err)
	}
	defer closeBody(r)
	return CheckStatusOK(r), BuildResponse(r)
}

// FetchBulkReactions returns a map of postIds and corresponding reactions
func (c *Client4) GetBulkReactions(postIds []string) (map[string][]*Reaction, *Response) {
	r, err := c.DoApiPost(c.GetPostsRoute()+"/ids/reactions", ArrayToJson(postIds))
	if err != nil {
		return nil, BuildErrorResponse(r, err)
	}
	defer closeBody(r)
	return MapPostIdToReactionsFromJson(r.Body), BuildResponse(r)
}

// Timezone Section

// GetSupportedTimezone returns a page of supported timezones on the system.
func (c *Client4) GetSupportedTimezone() ([]string, *Response) {
	r, err := c.DoApiGet(c.GetTimezonesRoute(), "")
	if err != nil {
		return nil, BuildErrorResponse(r, err)
	}
	defer closeBody(r)
	var timezones []string
	json.NewDecoder(r.Body).Decode(&timezones)
	return timezones, BuildResponse(r)
}

// Open Graph Metadata Section

// OpenGraph return the open graph metadata for a particular url if the site have the metadata.
func (c *Client4) OpenGraph(url string) (map[string]string, *Response) {
	requestBody := make(map[string]string)
	requestBody["url"] = url

	r, err := c.DoApiPost(c.GetOpenGraphRoute(), MapToJson(requestBody))
	if err != nil {
		return nil, BuildErrorResponse(r, err)
	}
	defer closeBody(r)
	return MapFromJson(r.Body), BuildResponse(r)
}

// Jobs Section

// GetJob gets a single job.
func (c *Client4) GetJob(id string) (*Job, *Response) {
	r, err := c.DoApiGet(c.GetJobsRoute()+fmt.Sprintf("/%v", id), "")
	if err != nil {
		return nil, BuildErrorResponse(r, err)
	}
	defer closeBody(r)
	return JobFromJson(r.Body), BuildResponse(r)
}

// GetJobs gets all jobs, sorted with the job that was created most recently first.
func (c *Client4) GetJobs(page int, perPage int) ([]*Job, *Response) {
	r, err := c.DoApiGet(c.GetJobsRoute()+fmt.Sprintf("?page=%v&per_page=%v", page, perPage), "")
	if err != nil {
		return nil, BuildErrorResponse(r, err)
	}
	defer closeBody(r)
	return JobsFromJson(r.Body), BuildResponse(r)
}

// GetJobsByType gets all jobs of a given type, sorted with the job that was created most recently first.
func (c *Client4) GetJobsByType(jobType string, page int, perPage int) ([]*Job, *Response) {
	r, err := c.DoApiGet(c.GetJobsRoute()+fmt.Sprintf("/type/%v?page=%v&per_page=%v", jobType, page, perPage), "")
	if err != nil {
		return nil, BuildErrorResponse(r, err)
	}
	defer closeBody(r)
	return JobsFromJson(r.Body), BuildResponse(r)
}

// CreateJob creates a job based on the provided job struct.
func (c *Client4) CreateJob(job *Job) (*Job, *Response) {
	r, err := c.DoApiPost(c.GetJobsRoute(), job.ToJson())
	if err != nil {
		return nil, BuildErrorResponse(r, err)
	}
	defer closeBody(r)
	return JobFromJson(r.Body), BuildResponse(r)
}

// CancelJob requests the cancellation of the job with the provided Id.
func (c *Client4) CancelJob(jobId string) (bool, *Response) {
	r, err := c.DoApiPost(c.GetJobsRoute()+fmt.Sprintf("/%v/cancel", jobId), "")
	if err != nil {
		return false, BuildErrorResponse(r, err)
	}
	defer closeBody(r)
	return CheckStatusOK(r), BuildResponse(r)
}

// Roles Section

// GetRole gets a single role by ID.
func (c *Client4) GetRole(id string) (*Role, *Response) {
	r, err := c.DoApiGet(c.GetRolesRoute()+fmt.Sprintf("/%v", id), "")
	if err != nil {
		return nil, BuildErrorResponse(r, err)
	}
	defer closeBody(r)
	return RoleFromJson(r.Body), BuildResponse(r)
}

// GetRoleByName gets a single role by Name.
func (c *Client4) GetRoleByName(name string) (*Role, *Response) {
	r, err := c.DoApiGet(c.GetRolesRoute()+fmt.Sprintf("/name/%v", name), "")
	if err != nil {
		return nil, BuildErrorResponse(r, err)
	}
	defer closeBody(r)
	return RoleFromJson(r.Body), BuildResponse(r)
}

// GetRolesByNames returns a list of roles based on the provided role names.
func (c *Client4) GetRolesByNames(roleNames []string) ([]*Role, *Response) {
	r, err := c.DoApiPost(c.GetRolesRoute()+"/names", ArrayToJson(roleNames))
	if err != nil {
		return nil, BuildErrorResponse(r, err)
	}
	defer closeBody(r)
	return RoleListFromJson(r.Body), BuildResponse(r)
}

// PatchRole partially updates a role in the system. Any missing fields are not updated.
func (c *Client4) PatchRole(roleId string, patch *RolePatch) (*Role, *Response) {
	r, err := c.DoApiPut(c.GetRolesRoute()+fmt.Sprintf("/%v/patch", roleId), patch.ToJson())
	if err != nil {
		return nil, BuildErrorResponse(r, err)
	}
	defer closeBody(r)
	return RoleFromJson(r.Body), BuildResponse(r)
}

// Schemes Section

// CreateScheme creates a new Scheme.
func (c *Client4) CreateScheme(scheme *Scheme) (*Scheme, *Response) {
	r, err := c.DoApiPost(c.GetSchemesRoute(), scheme.ToJson())
	if err != nil {
		return nil, BuildErrorResponse(r, err)
	}
	defer closeBody(r)
	return SchemeFromJson(r.Body), BuildResponse(r)
}

// GetScheme gets a single scheme by ID.
func (c *Client4) GetScheme(id string) (*Scheme, *Response) {
	r, err := c.DoApiGet(c.GetSchemeRoute(id), "")
	if err != nil {
		return nil, BuildErrorResponse(r, err)
	}
	defer closeBody(r)
	return SchemeFromJson(r.Body), BuildResponse(r)
}

// GetSchemes gets all schemes, sorted with the most recently created first, optionally filtered by scope.
func (c *Client4) GetSchemes(scope string, page int, perPage int) ([]*Scheme, *Response) {
	r, err := c.DoApiGet(c.GetSchemesRoute()+fmt.Sprintf("?scope=%v&page=%v&per_page=%v", scope, page, perPage), "")
	if err != nil {
		return nil, BuildErrorResponse(r, err)
	}
	defer closeBody(r)
	return SchemesFromJson(r.Body), BuildResponse(r)
}

// DeleteScheme deletes a single scheme by ID.
func (c *Client4) DeleteScheme(id string) (bool, *Response) {
	r, err := c.DoApiDelete(c.GetSchemeRoute(id))
	if err != nil {
		return false, BuildErrorResponse(r, err)
	}
	defer closeBody(r)
	return CheckStatusOK(r), BuildResponse(r)
}

// PatchScheme partially updates a scheme in the system. Any missing fields are not updated.
func (c *Client4) PatchScheme(id string, patch *SchemePatch) (*Scheme, *Response) {
	r, err := c.DoApiPut(c.GetSchemeRoute(id)+"/patch", patch.ToJson())
	if err != nil {
		return nil, BuildErrorResponse(r, err)
	}
	defer closeBody(r)
	return SchemeFromJson(r.Body), BuildResponse(r)
}

// GetTeamsForScheme gets the teams using this scheme, sorted alphabetically by display name.
func (c *Client4) GetTeamsForScheme(schemeId string, page int, perPage int) ([]*Team, *Response) {
	r, err := c.DoApiGet(c.GetSchemeRoute(schemeId)+fmt.Sprintf("/teams?page=%v&per_page=%v", page, perPage), "")
	if err != nil {
		return nil, BuildErrorResponse(r, err)
	}
	defer closeBody(r)
	return TeamListFromJson(r.Body), BuildResponse(r)
}

// GetChannelsForScheme gets the channels using this scheme, sorted alphabetically by display name.
func (c *Client4) GetChannelsForScheme(schemeId string, page int, perPage int) (ChannelList, *Response) {
	r, err := c.DoApiGet(c.GetSchemeRoute(schemeId)+fmt.Sprintf("/channels?page=%v&per_page=%v", page, perPage), "")
	if err != nil {
		return nil, BuildErrorResponse(r, err)
	}
	defer closeBody(r)
	return *ChannelListFromJson(r.Body), BuildResponse(r)
}

// Plugin Section

// UploadPlugin takes an io.Reader stream pointing to the contents of a .tar.gz plugin.
// WARNING: PLUGINS ARE STILL EXPERIMENTAL. THIS FUNCTION IS SUBJECT TO CHANGE.
func (c *Client4) UploadPlugin(file io.Reader) (*Manifest, *Response) {
	return c.uploadPlugin(file, false)
}

func (c *Client4) UploadPluginForced(file io.Reader) (*Manifest, *Response) {
	return c.uploadPlugin(file, true)
}

func (c *Client4) uploadPlugin(file io.Reader, force bool) (*Manifest, *Response) {
	body := new(bytes.Buffer)
	writer := multipart.NewWriter(body)

	if force {
		err := writer.WriteField("force", "true")
		if err != nil {
			return nil, &Response{Error: NewAppError("UploadPlugin", "model.client.writer.app_error", nil, err.Error(), 0)}
		}
	}

	part, err := writer.CreateFormFile("plugin", "plugin.tar.gz")
	if err != nil {
		return nil, &Response{Error: NewAppError("UploadPlugin", "model.client.writer.app_error", nil, err.Error(), 0)}
	}

	if _, err = io.Copy(part, file); err != nil {
		return nil, &Response{Error: NewAppError("UploadPlugin", "model.client.writer.app_error", nil, err.Error(), 0)}
	}

	if err = writer.Close(); err != nil {
		return nil, &Response{Error: NewAppError("UploadPlugin", "model.client.writer.app_error", nil, err.Error(), 0)}
	}

	rq, err := http.NewRequest("POST", c.ApiUrl+c.GetPluginsRoute(), body)
	if err != nil {
		return nil, &Response{Error: NewAppError("UploadPlugin", "model.client.connecting.app_error", nil, err.Error(), http.StatusBadRequest)}
	}
	rq.Header.Set("Content-Type", writer.FormDataContentType())

	if len(c.AuthToken) > 0 {
		rq.Header.Set(HEADER_AUTH, c.AuthType+" "+c.AuthToken)
	}

	rp, err := c.HttpClient.Do(rq)
	if err != nil || rp == nil {
		return nil, BuildErrorResponse(rp, NewAppError("UploadPlugin", "model.client.connecting.app_error", nil, err.Error(), 0))
	}
	defer closeBody(rp)

	if rp.StatusCode >= 300 {
		return nil, BuildErrorResponse(rp, AppErrorFromJson(rp.Body))
	}

	return ManifestFromJson(rp.Body), BuildResponse(rp)
}

func (c *Client4) InstallPluginFromUrl(downloadUrl string, force bool) (*Manifest, *Response) {
	forceStr := "false"
	if force {
		forceStr = "true"
	}

	url := fmt.Sprintf("%s?plugin_download_url=%s&force=%s", c.GetPluginsRoute()+"/install_from_url", url.QueryEscape(downloadUrl), forceStr)
	r, err := c.DoApiPost(url, "")
	if err != nil {
		return nil, BuildErrorResponse(r, err)
	}
	defer closeBody(r)
	return ManifestFromJson(r.Body), BuildResponse(r)
}

// InstallMarketplacePlugin will install marketplace plugin.
// WARNING: PLUGINS ARE STILL EXPERIMENTAL. THIS FUNCTION IS SUBJECT TO CHANGE.
func (c *Client4) InstallMarketplacePlugin(request *InstallMarketplacePluginRequest) (*Manifest, *Response) {
	json, err := request.ToJson()
	if err != nil {
		return nil, &Response{Error: NewAppError("InstallMarketplacePlugin", "model.client.plugin_request_to_json.app_error", nil, err.Error(), http.StatusBadRequest)}
	}
	r, appErr := c.DoApiPost(c.GetPluginsRoute()+"/marketplace", json)
	if appErr != nil {
		return nil, BuildErrorResponse(r, appErr)
	}
	defer closeBody(r)
	return ManifestFromJson(r.Body), BuildResponse(r)
}

// GetPlugins will return a list of plugin manifests for currently active plugins.
// WARNING: PLUGINS ARE STILL EXPERIMENTAL. THIS FUNCTION IS SUBJECT TO CHANGE.
func (c *Client4) GetPlugins() (*PluginsResponse, *Response) {
	r, err := c.DoApiGet(c.GetPluginsRoute(), "")
	if err != nil {
		return nil, BuildErrorResponse(r, err)
	}
	defer closeBody(r)
	return PluginsResponseFromJson(r.Body), BuildResponse(r)
}

// GetPluginStatuses will return the plugins installed on any server in the cluster, for reporting
// to the administrator via the system console.
// WARNING: PLUGINS ARE STILL EXPERIMENTAL. THIS FUNCTION IS SUBJECT TO CHANGE.
func (c *Client4) GetPluginStatuses() (PluginStatuses, *Response) {
	r, err := c.DoApiGet(c.GetPluginsRoute(), "/statuses")
	if err != nil {
		return nil, BuildErrorResponse(r, err)
	}
	defer closeBody(r)
	return PluginStatusesFromJson(r.Body), BuildResponse(r)
}

// RemovePlugin will disable and delete a plugin.
// WARNING: PLUGINS ARE STILL EXPERIMENTAL. THIS FUNCTION IS SUBJECT TO CHANGE.
func (c *Client4) RemovePlugin(id string) (bool, *Response) {
	r, err := c.DoApiDelete(c.GetPluginRoute(id))
	if err != nil {
		return false, BuildErrorResponse(r, err)
	}
	defer closeBody(r)
	return CheckStatusOK(r), BuildResponse(r)
}

// GetWebappPlugins will return a list of plugins that the webapp should download.
// WARNING: PLUGINS ARE STILL EXPERIMENTAL. THIS FUNCTION IS SUBJECT TO CHANGE.
func (c *Client4) GetWebappPlugins() ([]*Manifest, *Response) {
	r, err := c.DoApiGet(c.GetPluginsRoute()+"/webapp", "")
	if err != nil {
		return nil, BuildErrorResponse(r, err)
	}
	defer closeBody(r)
	return ManifestListFromJson(r.Body), BuildResponse(r)
}

// EnablePlugin will enable an plugin installed.
// WARNING: PLUGINS ARE STILL EXPERIMENTAL. THIS FUNCTION IS SUBJECT TO CHANGE.
func (c *Client4) EnablePlugin(id string) (bool, *Response) {
	r, err := c.DoApiPost(c.GetPluginRoute(id)+"/enable", "")
	if err != nil {
		return false, BuildErrorResponse(r, err)
	}
	defer closeBody(r)
	return CheckStatusOK(r), BuildResponse(r)
}

// DisablePlugin will disable an enabled plugin.
// WARNING: PLUGINS ARE STILL EXPERIMENTAL. THIS FUNCTION IS SUBJECT TO CHANGE.
func (c *Client4) DisablePlugin(id string) (bool, *Response) {
	r, err := c.DoApiPost(c.GetPluginRoute(id)+"/disable", "")
	if err != nil {
		return false, BuildErrorResponse(r, err)
	}
	defer closeBody(r)
	return CheckStatusOK(r), BuildResponse(r)
}

// GetMarketplacePlugins will return a list of plugins that an admin can install.
// WARNING: PLUGINS ARE STILL EXPERIMENTAL. THIS FUNCTION IS SUBJECT TO CHANGE.
func (c *Client4) GetMarketplacePlugins(filter *MarketplacePluginFilter) ([]*MarketplacePlugin, *Response) {
	route := c.GetPluginsRoute() + "/marketplace"
	u, parseErr := url.Parse(route)
	if parseErr != nil {
		return nil, &Response{Error: NewAppError("GetMarketplacePlugins", "model.client.parse_plugins.app_error", nil, parseErr.Error(), http.StatusBadRequest)}
	}

	filter.ApplyToURL(u)

	r, err := c.DoApiGet(u.String(), "")
	if err != nil {
		return nil, BuildErrorResponse(r, err)
	}
	defer closeBody(r)

	plugins, readerErr := MarketplacePluginsFromReader(r.Body)
	if readerErr != nil {
		return nil, BuildErrorResponse(r, NewAppError(route, "model.client.parse_plugins.app_error", nil, err.Error(), http.StatusBadRequest))
	}

	return plugins, BuildResponse(r)
}

// UpdateChannelScheme will update a channel's scheme.
func (c *Client4) UpdateChannelScheme(channelId, schemeId string) (bool, *Response) {
	sip := &SchemeIDPatch{SchemeID: &schemeId}
	r, err := c.DoApiPut(c.GetChannelSchemeRoute(channelId), sip.ToJson())
	if err != nil {
		return false, BuildErrorResponse(r, err)
	}
	defer closeBody(r)
	return CheckStatusOK(r), BuildResponse(r)
}

// UpdateTeamScheme will update a team's scheme.
func (c *Client4) UpdateTeamScheme(teamId, schemeId string) (bool, *Response) {
	sip := &SchemeIDPatch{SchemeID: &schemeId}
	r, err := c.DoApiPut(c.GetTeamSchemeRoute(teamId), sip.ToJson())
	if err != nil {
		return false, BuildErrorResponse(r, err)
	}
	defer closeBody(r)
	return CheckStatusOK(r), BuildResponse(r)
}

// GetRedirectLocation retrieves the value of the 'Location' header of an HTTP response for a given URL.
func (c *Client4) GetRedirectLocation(urlParam, etag string) (string, *Response) {
	url := fmt.Sprintf("%s?url=%s", c.GetRedirectLocationRoute(), url.QueryEscape(urlParam))
	r, err := c.DoApiGet(url, etag)
	if err != nil {
		return "", BuildErrorResponse(r, err)
	}
	defer closeBody(r)
	return MapFromJson(r.Body)["location"], BuildResponse(r)
}

// SetServerBusy will mark the server as busy, which disables non-critical services for `secs` seconds.
func (c *Client4) SetServerBusy(secs int) (bool, *Response) {
	url := fmt.Sprintf("%s?seconds=%d", c.GetServerBusyRoute(), secs)
	r, err := c.DoApiPost(url, "")
	if err != nil {
		return false, BuildErrorResponse(r, err)
	}
	defer closeBody(r)
	return CheckStatusOK(r), BuildResponse(r)
}

// ClearServerBusy will mark the server as not busy.
func (c *Client4) ClearServerBusy() (bool, *Response) {
	r, err := c.DoApiDelete(c.GetServerBusyRoute())
	if err != nil {
		return false, BuildErrorResponse(r, err)
	}
	defer closeBody(r)
	return CheckStatusOK(r), BuildResponse(r)
}

// GetServerBusy returns the current ServerBusyState including the time when a server marked busy
// will automatically have the flag cleared.
func (c *Client4) GetServerBusy() (*ServerBusyState, *Response) {
	r, err := c.DoApiGet(c.GetServerBusyRoute(), "")
	if err != nil {
		return nil, BuildErrorResponse(r, err)
	}
	defer closeBody(r)

	sbs := ServerBusyStateFromJson(r.Body)
	return sbs, BuildResponse(r)
}

// GetServerBusyExpires returns the time when a server marked busy
// will automatically have the flag cleared.
//
// Deprecated: Use GetServerBusy instead.
func (c *Client4) GetServerBusyExpires() (*time.Time, *Response) {
	r, err := c.DoApiGet(c.GetServerBusyRoute(), "")
	if err != nil {
		return nil, BuildErrorResponse(r, err)
	}
	defer closeBody(r)

	sbs := ServerBusyStateFromJson(r.Body)
	expires := time.Unix(sbs.Expires, 0)
	return &expires, BuildResponse(r)
}

// RegisterTermsOfServiceAction saves action performed by a user against a specific terms of service.
func (c *Client4) RegisterTermsOfServiceAction(userId, termsOfServiceId string, accepted bool) (*bool, *Response) {
	url := c.GetUserTermsOfServiceRoute(userId)
	data := map[string]interface{}{"termsOfServiceId": termsOfServiceId, "accepted": accepted}
	r, err := c.DoApiPost(url, StringInterfaceToJson(data))
	if err != nil {
		return nil, BuildErrorResponse(r, err)
	}
	defer closeBody(r)
	return NewBool(CheckStatusOK(r)), BuildResponse(r)
}

// GetTermsOfService fetches the latest terms of service
func (c *Client4) GetTermsOfService(etag string) (*TermsOfService, *Response) {
	url := c.GetTermsOfServiceRoute()
	r, err := c.DoApiGet(url, etag)
	if err != nil {
		return nil, BuildErrorResponse(r, err)
	}
	defer closeBody(r)
	return TermsOfServiceFromJson(r.Body), BuildResponse(r)
}

// GetUserTermsOfService fetches user's latest terms of service action if the latest action was for acceptance.
func (c *Client4) GetUserTermsOfService(userId, etag string) (*UserTermsOfService, *Response) {
	url := c.GetUserTermsOfServiceRoute(userId)
	r, err := c.DoApiGet(url, etag)
	if err != nil {
		return nil, BuildErrorResponse(r, err)
	}
	defer closeBody(r)
	return UserTermsOfServiceFromJson(r.Body), BuildResponse(r)
}

// CreateTermsOfService creates new terms of service.
func (c *Client4) CreateTermsOfService(text, userId string) (*TermsOfService, *Response) {
	url := c.GetTermsOfServiceRoute()
	data := map[string]interface{}{"text": text}
	r, err := c.DoApiPost(url, StringInterfaceToJson(data))
	if err != nil {
		return nil, BuildErrorResponse(r, err)
	}
	defer closeBody(r)
	return TermsOfServiceFromJson(r.Body), BuildResponse(r)
}

func (c *Client4) GetGroup(groupID, etag string) (*Group, *Response) {
	r, appErr := c.DoApiGet(c.GetGroupRoute(groupID), etag)
	if appErr != nil {
		return nil, BuildErrorResponse(r, appErr)
	}
	defer closeBody(r)
	return GroupFromJson(r.Body), BuildResponse(r)
}

func (c *Client4) PatchGroup(groupID string, patch *GroupPatch) (*Group, *Response) {
	payload, _ := json.Marshal(patch)
	r, appErr := c.DoApiPut(c.GetGroupRoute(groupID)+"/patch", string(payload))
	if appErr != nil {
		return nil, BuildErrorResponse(r, appErr)
	}
	defer closeBody(r)
	return GroupFromJson(r.Body), BuildResponse(r)
}

func (c *Client4) LinkGroupSyncable(groupID, syncableID string, syncableType GroupSyncableType, patch *GroupSyncablePatch) (*GroupSyncable, *Response) {
	payload, _ := json.Marshal(patch)
	url := fmt.Sprintf("%s/link", c.GetGroupSyncableRoute(groupID, syncableID, syncableType))
	r, appErr := c.DoApiPost(url, string(payload))
	if appErr != nil {
		return nil, BuildErrorResponse(r, appErr)
	}
	defer closeBody(r)
	return GroupSyncableFromJson(r.Body), BuildResponse(r)
}

func (c *Client4) UnlinkGroupSyncable(groupID, syncableID string, syncableType GroupSyncableType) *Response {
	url := fmt.Sprintf("%s/link", c.GetGroupSyncableRoute(groupID, syncableID, syncableType))
	r, appErr := c.DoApiDelete(url)
	if appErr != nil {
		return BuildErrorResponse(r, appErr)
	}
	defer closeBody(r)
	return BuildResponse(r)
}

func (c *Client4) GetGroupSyncable(groupID, syncableID string, syncableType GroupSyncableType, etag string) (*GroupSyncable, *Response) {
	r, appErr := c.DoApiGet(c.GetGroupSyncableRoute(groupID, syncableID, syncableType), etag)
	if appErr != nil {
		return nil, BuildErrorResponse(r, appErr)
	}
	defer closeBody(r)
	return GroupSyncableFromJson(r.Body), BuildResponse(r)
}

func (c *Client4) GetGroupSyncables(groupID string, syncableType GroupSyncableType, etag string) ([]*GroupSyncable, *Response) {
	r, appErr := c.DoApiGet(c.GetGroupSyncablesRoute(groupID, syncableType), etag)
	if appErr != nil {
		return nil, BuildErrorResponse(r, appErr)
	}
	defer closeBody(r)
	return GroupSyncablesFromJson(r.Body), BuildResponse(r)
}

func (c *Client4) PatchGroupSyncable(groupID, syncableID string, syncableType GroupSyncableType, patch *GroupSyncablePatch) (*GroupSyncable, *Response) {
	payload, _ := json.Marshal(patch)
	r, appErr := c.DoApiPut(c.GetGroupSyncableRoute(groupID, syncableID, syncableType)+"/patch", string(payload))
	if appErr != nil {
		return nil, BuildErrorResponse(r, appErr)
	}
	defer closeBody(r)
	return GroupSyncableFromJson(r.Body), BuildResponse(r)
}

func (c *Client4) TeamMembersMinusGroupMembers(teamID string, groupIDs []string, page, perPage int, etag string) ([]*UserWithGroups, int64, *Response) {
	groupIDStr := strings.Join(groupIDs, ",")
	query := fmt.Sprintf("?group_ids=%s&page=%d&per_page=%d", groupIDStr, page, perPage)
	r, err := c.DoApiGet(c.GetTeamRoute(teamID)+"/members_minus_group_members"+query, etag)
	if err != nil {
		return nil, 0, BuildErrorResponse(r, err)
	}
	defer closeBody(r)
	ugc := UsersWithGroupsAndCountFromJson(r.Body)
	return ugc.Users, ugc.Count, BuildResponse(r)
}

func (c *Client4) ChannelMembersMinusGroupMembers(channelID string, groupIDs []string, page, perPage int, etag string) ([]*UserWithGroups, int64, *Response) {
	groupIDStr := strings.Join(groupIDs, ",")
	query := fmt.Sprintf("?group_ids=%s&page=%d&per_page=%d", groupIDStr, page, perPage)
	r, err := c.DoApiGet(c.GetChannelRoute(channelID)+"/members_minus_group_members"+query, etag)
	if err != nil {
		return nil, 0, BuildErrorResponse(r, err)
	}
	defer closeBody(r)
	ugc := UsersWithGroupsAndCountFromJson(r.Body)
	return ugc.Users, ugc.Count, BuildResponse(r)
}

func (c *Client4) PatchConfig(config *Config) (*Config, *Response) {
	r, err := c.DoApiPut(c.GetConfigRoute()+"/patch", config.ToJson())
	if err != nil {
		return nil, BuildErrorResponse(r, err)
	}
	defer closeBody(r)
	return ConfigFromJson(r.Body), BuildResponse(r)
}

func (c *Client4) GetChannelModerations(channelID string, etag string) ([]*ChannelModeration, *Response) {
	r, err := c.DoApiGet(c.GetChannelRoute(channelID)+"/moderations", etag)
	if err != nil {
		return nil, BuildErrorResponse(r, err)
	}
	defer closeBody(r)
	return ChannelModerationsFromJson(r.Body), BuildResponse(r)
}

func (c *Client4) PatchChannelModerations(channelID string, patch []*ChannelModerationPatch) ([]*ChannelModeration, *Response) {
	payload, _ := json.Marshal(patch)
	r, err := c.DoApiPut(c.GetChannelRoute(channelID)+"/moderations/patch", string(payload))
	if err != nil {
		return nil, BuildErrorResponse(r, err)
	}
	defer closeBody(r)
	return ChannelModerationsFromJson(r.Body), BuildResponse(r)
}

<<<<<<< HEAD
func (c *Client4) GetSidebarCategoriesForTeamForUser(userID, teamID, etag string) (*OrderedSidebarCategories, *Response) {
	route := fmt.Sprintf(c.GetUserRoute(userID) + c.GetTeamRoute(teamID) + "/channels/categories")
	r, appErr := c.DoApiGet(route, etag)
	if appErr != nil {
		return nil, BuildErrorResponse(r, appErr)
	}
	defer closeBody(r)
	cat, err := OrderedSidebarCategoriesFromJson(r.Body)
	if err != nil {
		return nil, &Response{StatusCode: http.StatusBadRequest, Error: NewAppError(c.GetUserRoute(userID), "model.client.connecting.app_error", nil, err.Error(), http.StatusForbidden)}
	}
	return cat, BuildResponse(r)
}

func (c *Client4) CreateSidebarCategoryForTeamForUser(userID, teamID string, category *SidebarCategoryWithChannels) (*SidebarCategoryWithChannels, *Response) {
	payload, _ := json.Marshal(category)
	route := fmt.Sprintf(c.GetUserRoute(userID) + c.GetTeamRoute(teamID) + "/channels/categories")
	r, appErr := c.doApiPostBytes(route, payload)
	if appErr != nil {
		return nil, BuildErrorResponse(r, appErr)
	}
	defer closeBody(r)
	cat, err := SidebarCategoryFromJson(r.Body)
	if err != nil {
		return nil, &Response{StatusCode: http.StatusBadRequest, Error: NewAppError(c.GetUserRoute(userID), "model.client.connecting.app_error", nil, err.Error(), http.StatusForbidden)}
	}
	return cat, BuildResponse(r)
}

func (c *Client4) GetSidebarCategoryOrderForTeamForUser(userID, teamID, etag string) ([]string, *Response) {
	route := fmt.Sprintf(c.GetUserRoute(userID) + c.GetTeamRoute(teamID) + "/channels/categories/order")
	r, err := c.DoApiGet(route, etag)
=======
func (c *Client4) GetKnownUsers() ([]string, *Response) {
	r, err := c.DoApiGet(c.GetUsersRoute()+"/known", "")
>>>>>>> 8781c36e
	if err != nil {
		return nil, BuildErrorResponse(r, err)
	}
	defer closeBody(r)
<<<<<<< HEAD
	return ArrayFromJson(r.Body), BuildResponse(r)
}

func (c *Client4) UpdateSidebarCategoryOrderForTeamForUser(userID, teamID string, order []string) ([]string, *Response) {
	payload, _ := json.Marshal(order)
	route := fmt.Sprintf(c.GetUserRoute(userID) + c.GetTeamRoute(teamID) + "/channels/categories/order")
	r, err := c.doApiPutBytes(route, payload)
=======
	var userIds []string
	json.NewDecoder(r.Body).Decode(&userIds)
	return userIds, BuildResponse(r)
}

func (c *Client4) GetChannelMemberCountsByGroup(channelID string, includeTimezones bool, etag string) ([]*ChannelMemberCountByGroup, *Response) {
	r, err := c.DoApiGet(c.GetChannelRoute(channelID)+"/member_counts_by_group?include_timezones="+strconv.FormatBool(includeTimezones), etag)
>>>>>>> 8781c36e
	if err != nil {
		return nil, BuildErrorResponse(r, err)
	}
	defer closeBody(r)
<<<<<<< HEAD
	return ArrayFromJson(r.Body), BuildResponse(r)
}

func (c *Client4) GetSidebarCategoryForTeamForUser(userID, teamID, categoryID, etag string) (*SidebarCategoryWithChannels, *Response) {
	route := fmt.Sprintf(c.GetUserRoute(userID) + c.GetTeamRoute(teamID) + "/channels/categories/" + categoryID)
	r, appErr := c.DoApiGet(route, etag)
	if appErr != nil {
		return nil, BuildErrorResponse(r, appErr)
	}
	defer closeBody(r)
	cat, err := SidebarCategoryFromJson(r.Body)
	if err != nil {
		return nil, &Response{StatusCode: http.StatusBadRequest, Error: NewAppError(c.GetUserRoute(userID), "model.client.connecting.app_error", nil, err.Error(), http.StatusForbidden)}
	}

	return cat, BuildResponse(r)
}

func (c *Client4) UpdateSidebarCategoryForTeamForUser(userID, teamID, categoryID string, category *SidebarCategoryWithChannels) (*SidebarCategoryWithChannels, *Response) {
	payload, _ := json.Marshal(category)
	route := fmt.Sprintf(c.GetUserRoute(userID) + c.GetTeamRoute(teamID) + "/channels/categories/" + categoryID)
	r, appErr := c.doApiPutBytes(route, payload)
	if appErr != nil {
		return nil, BuildErrorResponse(r, appErr)
	}
	defer closeBody(r)
	cat, err := SidebarCategoryFromJson(r.Body)
	if err != nil {
		return nil, &Response{StatusCode: http.StatusBadRequest, Error: NewAppError(c.GetUserRoute(userID), "model.client.connecting.app_error", nil, err.Error(), http.StatusForbidden)}
	}

	return cat, BuildResponse(r)
=======
	return ChannelMemberCountsByGroupFromJson(r.Body), BuildResponse(r)
>>>>>>> 8781c36e
}<|MERGE_RESOLUTION|>--- conflicted
+++ resolved
@@ -5005,7 +5005,6 @@
 	return ChannelModerationsFromJson(r.Body), BuildResponse(r)
 }
 
-<<<<<<< HEAD
 func (c *Client4) GetSidebarCategoriesForTeamForUser(userID, teamID, etag string) (*OrderedSidebarCategories, *Response) {
 	route := fmt.Sprintf(c.GetUserRoute(userID) + c.GetTeamRoute(teamID) + "/channels/categories")
 	r, appErr := c.DoApiGet(route, etag)
@@ -5038,15 +5037,10 @@
 func (c *Client4) GetSidebarCategoryOrderForTeamForUser(userID, teamID, etag string) ([]string, *Response) {
 	route := fmt.Sprintf(c.GetUserRoute(userID) + c.GetTeamRoute(teamID) + "/channels/categories/order")
 	r, err := c.DoApiGet(route, etag)
-=======
-func (c *Client4) GetKnownUsers() ([]string, *Response) {
-	r, err := c.DoApiGet(c.GetUsersRoute()+"/known", "")
->>>>>>> 8781c36e
-	if err != nil {
-		return nil, BuildErrorResponse(r, err)
-	}
-	defer closeBody(r)
-<<<<<<< HEAD
+	if err != nil {
+		return nil, BuildErrorResponse(r, err)
+	}
+	defer closeBody(r)
 	return ArrayFromJson(r.Body), BuildResponse(r)
 }
 
@@ -5054,20 +5048,10 @@
 	payload, _ := json.Marshal(order)
 	route := fmt.Sprintf(c.GetUserRoute(userID) + c.GetTeamRoute(teamID) + "/channels/categories/order")
 	r, err := c.doApiPutBytes(route, payload)
-=======
-	var userIds []string
-	json.NewDecoder(r.Body).Decode(&userIds)
-	return userIds, BuildResponse(r)
-}
-
-func (c *Client4) GetChannelMemberCountsByGroup(channelID string, includeTimezones bool, etag string) ([]*ChannelMemberCountByGroup, *Response) {
-	r, err := c.DoApiGet(c.GetChannelRoute(channelID)+"/member_counts_by_group?include_timezones="+strconv.FormatBool(includeTimezones), etag)
->>>>>>> 8781c36e
-	if err != nil {
-		return nil, BuildErrorResponse(r, err)
-	}
-	defer closeBody(r)
-<<<<<<< HEAD
+	if err != nil {
+		return nil, BuildErrorResponse(r, err)
+	}
+	defer closeBody(r)
 	return ArrayFromJson(r.Body), BuildResponse(r)
 }
 
@@ -5100,7 +5084,24 @@
 	}
 
 	return cat, BuildResponse(r)
-=======
+}
+
+func (c *Client4) GetKnownUsers() ([]string, *Response) {
+	r, err := c.DoApiGet(c.GetUsersRoute()+"/known", "")
+	if err != nil {
+		return nil, BuildErrorResponse(r, err)
+	}
+	defer closeBody(r)
+	var userIds []string
+	json.NewDecoder(r.Body).Decode(&userIds)
+	return userIds, BuildResponse(r)
+}
+
+func (c *Client4) GetChannelMemberCountsByGroup(channelID string, includeTimezones bool, etag string) ([]*ChannelMemberCountByGroup, *Response) {
+	r, err := c.DoApiGet(c.GetChannelRoute(channelID)+"/member_counts_by_group?include_timezones="+strconv.FormatBool(includeTimezones), etag)
+	if err != nil {
+		return nil, BuildErrorResponse(r, err)
+	}
+	defer closeBody(r)
 	return ChannelMemberCountsByGroupFromJson(r.Body), BuildResponse(r)
->>>>>>> 8781c36e
 }